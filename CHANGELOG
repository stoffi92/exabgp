Version explained:
 major : codebase increase on incompatible changes
 minor : increase on risk of code breakage during a major release
 bug   : increase on bug or incremental changes

Version 3.4.12
 * Fix: issue with unknown capabilities
    reported by: Sandy Breeze
 * Fix: notification messages were not passed to the API
    reported by: Florian Obser
 * Fix: transitivity on extended community
    patch by: Thomas Morin 
 * Fix: bad reporting of VPLS information in JSON
 * Fix: wrong SAFI on MPLS routes
    reported by: Hideaki HAYASHI
<<<<<<< HEAD
 * Fix/Improve: JSON for flow spec
=======
 * Fix: bad route comparaison
    reported by: Alvaro Pereira
 * Fix: decoding of Update
>>>>>>> 21176271

Version 3.4.11
 * Change: install healthcheck in bin
 * Fix: Do shutdown when waiting for a new connection to a peer
 * Fix: Bad ASN enconding when ASN4 is not negotiated
    reported by: Orangefish on github
 * Fix: Shutdown when waiting for a new outgoing connection to establish
 * Fix: JSON counter
    reported by: 
 * Fix: JSON flow printing for source and destination
 * Fix: Do not always locate exabgp.env
    reported by: Florian Obser
 * Fix: Correctly drop root privileges
    reported by: Florian Obser
 * Fix: validation of flow routes
 * Fix: Python differences between Unix version breaking process forking
 * Fix: Allow = with flowspec singleton
    reported by: Pavel Odintsov
 * Fix: selfcheck feature
 * Fix: do not refuse to parse multiple MP attributes in an update
 * Fix: possible bug with attribute information due to caching
 * Feature: Allow single line flow route
    requested by: Pavel Odintsov
 * Feature: show route (extensive) can take a neighbor as parameter
    requested by: jtkdpu

Version 3.4.10
 * Fix: Fix parsing attributes with PARTIAL flag set
    patch by: Daniel Neiter
 * Fix: Fix -t exit with error code 1 when -t is used and the configuration is invalid
    reported by: Kevin Landreth
 * Fix: Using split option with large MP could lead to invalid update
    reported by: m4ccbr on github
 * Fix: MD5 support for incoming connection
    patch by: Sandy Breeze and David Overton
 * Fix: prevent multiple similar binding
    reported by: Sandy Breeze
 * Fix: allow different MD5 for the same binding
    reported by: Sandy Breeze
 * Fix: issue with ASN4 code
    reported by: Florian Obser (with a patch, thank you)
 * Fix: issue with --decode
 * Change: remove /usr/bin/healthcheck. People should use
    "python -m exabgp healthcheck" instead

Version 3.4.9
 * Fix: very bad bug where NLRI where not associated to the right AFI/SAFI pair ( #235 )
    reported by: esequei
 * Feature: per peer listening option ( listen keyword with port number )
 * Feature: incoming connection MD5 support (incomplete: only work on localhost atm)
    requested by: Sandy Breeze

Version 3.4.8
 * Fix: bug with multiple configuration files
 * Fix: allow generic attribute not only in single line but also in multiple lines
    patch by: Eiichiro Watanabe (issue #214)
 * Fix: issue with parsing extended-community origin
    reported by: Tim Preston
 * Fix: handle numeric community parsing correctly
    reported by: Aaron Kalin
 * Fix: bug in AS_PATH with AS_SET handling
    patch by: Eiichiro Watanabe
 * Fix: off by one for the maximum message size generation
    reported by: Eiichiro Watanabe
 * Fix: issue with handling of some generic attributes
    reported by: Hiroshi Yokoi
 * Fix: restore old api syntax broken by mistake
    patch by: David Waring
 * Fix: issue with E-VPN NLRI
    patch by: Thomas Morin
 * Fix: bad iteration for JSON generation ( bug created during 3.4.8 dev )
    patch by: Ian bobbitt
 * Fix: healthcheck.py: optionally match "alias" in ifconfig output
    patch by: Havard Eidnes
 * Fix: healthcheck.py: make the ifconfig path work; regexp fix
    patch by: Havard Eidnes
 * Change: moved the netlink library within exabgp
 * Feature: qa/bin/ip and qa/bin/route

Version 3.4.7
 * Package: be more pythonic and use enty points with pip installation
 * Package: automatically update debian's changelog on release
 * Fix: issue with aggregator generation
   reported by: Yan Filyurin

Version 3.4.6
 * Fix: a badly formated flow route would throw the parser in limbo
    reported by: NickGudov (issue #203)
 * Fix: allow multiple extended attribute (like flow rediction with a origin/target)
 * Fix: use ICMP Type and Code when printing flows (respectively using name and number)
 * Fix: do not use space printing redirect extended community
 * Fix: not parsing correctly multisession configurations
 * Fix: bug in ASPath parsing
    reported by: Terry Hardie (issue #205)
 * Feature: use ETC environment variable for configuration location if set
 * Feature: JSON now includes ASN (local,peer) and IP (local,IP)
    requested by: jtkdpu (issue #196)
    patch by: Ryan Tinianov (pull #199) for the IP
 * Feature: API support for sending eor
    requested by: spakka (issue #109)
 * Feature: allow routes to have a name (which can be used as comment)
    requested by: lazy404 (issue #167)
 * Feature: improve release code to prevent version mismatch (issue #202)
    reported by: Anand Buddhdev
 * Fix: systemd file is not installed anymore by default (issue #202)
    to add to the file installation list use "python setup.py install systemd"
    requested by: Anand Buddhdev
 * QA: moved all testing code (used by travis-ci) in the ./qa folder
 * QA: added nosetest, updating some of the old unittest code
 * QA: integrated travis-ci with coveralls.io to have real time code coverage
 * QA: ExaBGP can take more than one configuration file and on configuration reload rotate between them
 * QA: checking that broken flows do not break the parser
 * QA: checking that configuration routes are well added and removed on SIGUSR1
 * QA: checking that incoming notifications are handled correctly
 * QA: moved many sample configuration file from etc/exabgp to the new qa/conf

Version 3.4.5
 * Fix: improper distribution of events to process workers
    reported by: Tim Epkes

Version 3.4.4
 * Fix: bug with IPv4 / ipv6 handling
 * Fix: better peer isolation when parsing messages
 * Fix: IPv6 decoding when the routes includes link-local
 * Fix: missing text API paramter
 * Fix: no JSON for Aggregator
 * Fix: show route extensive
    patch by: Michal Grzedzicki, thank you
 * Fix: 4-Octet AS Specific BGP Extended Community (RFC 5668)
    patch by: Michal Grzedzicki
 * Fix: bug with label encoding
    patch by: Jesse Mather
 * Improvement: add support for add-path with family MPLS
    requested by: Tim Epkes
 * Fix: bug when process writes multiple lines
    reported by: Ilya Voronin
 * Feature: accept packet with confedation (RFC 3065)
    requested by: oriordan (with a patch, thank you)
 * Fix: do not bark if an unknown ASPath attribute is found
 * Fix: correctly accept connection on AF_INET6 socket
    patch by: John W. O'Brien
 * Fix: restore lost python2.6 compatibility
    reported by: Minsuk Song
 * Fix: IPv6 MD5
    reported by: Dave J Knight
 * Add framework to debug SIGUSR1 related problems
 * Fix: do not drop session when receiving an unknown capability
    patch by: Peter van Dijk (PowerDNS)

Version 3.4.3
 * Fix: JSON message increment
    reported by: Daniel Neiter, with a patch, thank you.
 * Fix: JSON message format for operational
    reported by: Rob Barnes, with a patch, thank you.
 * Fix: JSON message for route-refresh
 * Fix: EOR unpack issue
 * Fix: ASPath encoding
 * Fix: possible bad notify call
 * Fix: Aggregator configuration issue
 * Fix: pycharm reported issues
   * operational, using afi instead of safi
   * bad function paramters
   * missing return keyword
   * many cleanups
 * Change: use RFC MULTISESSION capability and not CISCO variant anymore

Version 3.4.2
 * Feature: add more information in crash report
 * Fix: problem when trying to report exception errors
 * Fix: better handling of on PIPE errors
    reported by: Thomas Raabo
 * Fix: could not split MPLS routes
    reported by: Hideaki HAYASHI
 * Fix: not correctly handling NOTIFICATION message
    reported by: Hideaki HAYASHI
 * Fix: do not block on a peer should a socket become blocking
    reported by: Wouter Miltenburg
 * Fix: API JSON message id incrementation
    reported by: Wouter Miltenburg

Version 3.4.1
 * Fix: on bad JSON message
    patch from: Wouter Miltenburg
 * Fix: parsing of default route
    reported by: Wouter Miltenburg
 * Fix: remove legacy exabgp.tcp.timeout
 * Fix: forgot some processes options when printing neighbor
 * Fix: bad function call for API
 * Fix: correct JSON for OPEN
 * Fix: issues with bad naming of APIOption
    patch from: Wouter Miltenburg
 * Fix: do not try to be clever (and possibly get it wrong) and rely on keepalive timer to detect TCP faults
 * Fix: formating issue of extended community
 * Fix: issue with EOR
 * Fix: caching issue
    reported by: Wouter Miltenburg
 * Fix: make sure we do not call select with a negative time
    reported by: Wouter Miltenburg, Daniel Piekacz
    patch from: Wouter Miltenburg
 * Fix: handle AS4_PATH with PARTIAL bit set
    reported by: Daniel Piekacz
 * Fix: bug with generic attribute generation
 * Fix: bad Notification
    patch from: Wouter Miltenburg
 * Fix: bad Keepalive JSON message
    patch from: Wouter Miltenburg

Version 3.4.0
 * Feature: add support for extended-attribute for FlowSpec
 * Feature: more detailed JSON objects
    patch from: Wouter Miltenburg
 * Feature: support for L2VPN (experimental)
    patch from: Nikita V. Shirokov
 * Improvement: better handling of NOTIFICATION received during OPEN negotiation
 * Improvement: ExaBGP can restart failed helper process
 * Fix: Do not reconnect too fast when connection fails
    reported by: Robert Barnes
 * Fix: Invalid JSON object for route-refresh
    reported by: Robert Barnes
 * Fix: We were not reporting the NLRI of the route received when exabgp.log.routes was set
 * Fix: accept exabgp_tcp_port as configuration option and not only exabgp.tcp.port
 * Fix: duplicate line output
 * Fix: bad refactorisation which caused an bad ASN4 bug
 * Fix: change EOR from IPv4 multicast (mistake) to IPv4 unicast
    reported by: Mark Treacy
 * Fix: bad encoding of flow fragment encoding
    reported by: Andrei-Marius Radu
 * Fix: bad reporting of process open sending
    reported by: Mark Treacy (with patch, thank you)
 * Fix: Incorporating NETBSD compatibility patches
 * Fix: Generation of Generic Attributes
 * Fix: Faster reactor (should be able to process much more API/BGP messages)
 * Change: new commands for the configuration of the API
 * Change: JSON objects now include a unique neighbor identifier
 * Change: JSON objects now include a counter for unique message id
 * Change: JSON objects now include a "type" to now how to best parse them
 * Change: JSON new EOR object
 * Change: JSON new Flow format
 * Change: slight variation with the command line option names, now using docopt
    patch from: Michael Robert Watson
 * Change: the profile information is now exported in kcachegrind format
 * Compatibility: JSON re-introduced the family under the "announce" section ( removed by mistake )
 * Compatibility: restoring integer as default time, high resolution must be enabled to not break older installations
 * Change: JSON and Text shutdown object now shows the PID and PPID

Version 3.3.2
 * Fix: work toward working operational-01
   patch by: David Freedman
 * Fix: do not use . notation in systemd but _
   reported by: Apollon Oikonomopoulos

Version 3.3.1
 * Fix: typo using uid instead gid (could prevent dropping privileges !)
   reported by: Adrian Gämperli (with a merge request, thank you)
 * Fix: prevent ExaBGP to start if the log folder is not writeable by the user
 * Fix: configuration defaults for booleans ( and warns when group-updates is not enabled );
 * Fix: issue when removing some routes
    reported by: Adrian Gämperli (backb1 on github)
 * Fix: bad printing of route as-path
 * Fix: neighbor matching was too permissive
    reported by: Adrian Gämperli (with a merge request, thank you)
 * Fix: under load ExaBGP could miss some commands sent through the API
    reported by: Adrian Gämperli (with a merge request, thank you)
 * Change: performing KeepAlive handling as first action
 * Change: time is provided as an high resolution real number and not an integer
 * Debian package update by:
    Henry-Nicolas Tourneur

Version 3.3.0
 * Fix: typo causing issue when parsing multiple neighbor commands
    reported by: Pablo Camarillo Garvia
 * Fix: bad handling of EOR
    reported by: Petr Lapukhov
 * Fix: multiple bugs with multi neighbor commands
 * Feature: allow as-path [ asn asn, [ asn ] ]
 * Other: migrate the setup.py script to work with git (vs hg)
 * Change: TEXT API format changed and version updated to 3.3.0 (reflect the version when the last change was introduced)
 * Change: JSON API format changed and version updated to 3.3.0
 * Change: as-path now returns two JSON keys, 'as-path' and 'as-set'
 * Change: NLRI are now grouped by next-hop, next-hop removed from the NLRI
 * Change: raw message use the keyword "message" and not "update"
 * Change/Fix: JSON for announcement was missing next-hop
 * Change: on TEXT API, "announced route eor" becomes "announced eor"

Version 3.2.19
 * Fix: bug when displaying EOR
 * Fix: invalid check on next-hop for multi-line routes
    reported by: Pierre Aubry
 * Fix: badly parsing command line for run option
    reported by: Allan Feid
    solution by: Vincent Bernat
 * Fix: allow the creation of 'allow' flows
    reported by: Adrian Cepleanu
 * Fix: bad JSON encoding for EOR
    reported by: Robert Barnes
 * Fix: API message encoding
    patch by: Daniel Neiter
 * Feature: allow digit:digit in extended communities
    requested by: Pierre Aubry
 * Feature: healtcheck.py, python 2.6 and community support
    pulled from: Allan Feid

Version 3.2.18
 * Fix: add path for IPv6 was badly negotiated
    reported by: Robert Barnes

Version 3.2.17
 * Feature: make route auto-flush an option with an API call to flush routes on demand
 * Feature: make the reactor loop time an option (it allows for a faster flush of routes)
 * Feature: allow to disable the Adj-RIB-Out (can save lots of memory if you know what you are going to send)
    requested by: David Hauweele
 * Fix: Keep API routes between SIGUSR
 * Fix: Missing empty added nlri when the update only has withdrawn
    reported by Robert Barnes (and his co-workers) with a patch, thank you !
 * Fix: Single AS Path with AS Set were reported as empty AS Path and AS Set
    reported by: David Hauweele
 * Fix: possibly not sending withdrawal when it was required
    reported by: David Hauweele
 * Fix: typo in code causing crash when process went away
    reported by: Robert Barnes
 * Fix: RouterID MUST be an IPv4
    reported by: Kristopher Beevers
 * Fix: JSON output on EBGP and IBGP session is not the same
    reported by: Robert Barnes
 * Fix: route representation with labels and route distinguisher
 * Fix: do not double remove the BGP header size
    reported by: Hideaki HAYASHI
 * Fix: parsing flow NLRI, withdrawal were reported as announcement
 * Fix: printing extended communities
 * Fix: retry when network is blocking (issue 60)
    reported by: Hideaki HAYASHI
 * Change: remove next-hop from attributes in JSON as it is given in the announce section
 * Change: cleanup in configuration parsing
 * Change: the path-information, labels and route distinguisher are now printed before the next-hop

Version 3.2.16
 * Fix: fix an issue with RIB cache handling
 * Fix: fix an issue with Flow generation introduced recently (mandatory attributes are mandatory even for Flow Routes)
    thanks to: Quentin Loos for reporting the issue and helping fixing it
 * Fix: on SIGUSR no route withdrawal update was performed
    reported by: Sascha Schumann
 * Fix: Do not oversend routes for route refresh
    reported by: Hideaki HAYASHI
 * Fix: Bug when route when trying to withdraw an absent route with the API
    reported by: Peter Bristow
 * Fix: Malformed JSON message
    reported by: Robert Barnes
 * Fix: validate the FLAG of the attribute received (following our own advise on IDR)
 * Change: major RIB code modification
 * Change: match attributes using the flag value as well

Version 3.2.15
 * Fix: a wrong fix introducing a bug in 3.2.14

Version 3.2.14
 * Fix: do not leak route between peers
 * Fix: restore group level static group for all peers thereafter
 * Fix: a bug in group-updates causing attributes to not be included in the update message
 * Fix: a bug when update large than 4096 could be generated with group-updates
 * Fix: an issue with JSON generation
 * Fix: MD5 support had been removed by error from 3.2
 * Feature: allow to use quote with --decode
 * Feature: implement draft-ietf-idr-aigp-10

Version 3.2.13
 * Fix: do not send enhanced route refresh BoRR and EoRR on reconnection
 * Fix: do not take all the CPU when connecting

Version 3.2.12
 * Fix: the signal for reload were wrong in the debian script
    reported by: Sascha Schumann
 * Fix: a critical bug introduce in 3.2.11 when route were not resent on reconnect
    reported by: Sascha Schumann

Version 3.2.11
 * Feature: the TCP server allows 'neighbor' commands
    patch by: Hideaki HAYASHI
 * Feature: initial Enhanced route refresh initial implementation
    thanks to: Hideaki HAYASHI for reporting an issue before the release (some border cases still exist)
 * Fix: bug in generating API string, missing space
 * Fix: bug in generating API string, withdrawn reported as invalid announced
 * Fix: bug in generating API string, withdawn was missing Path-Information
 * Fix: route refresh implementation issues
 * Fix: a bug with capability parsing introduced with operational
    reported by: M. Brent Busby
 * Fix: be more aggressive on reconnection (3.2 was slower than 3.1)
    reported by: Sascha Schumann

Version 3.2.10
 * Fix: was not announcing add-path for IPv6 unicast
 * Fix: we were not sending the Notification messages
    reported by: Hideaki HAYASHI
 * Feature: add support for route-refresh (RFC 2918)

Version 3.2.9
 * Fix: some json generation issue
    reported by: Peter Spikings
 * Fix: bad decoding of withdrawn routes with label ( checking 0x80000 and not 0x800000 )
 * Fix: only treat 0x800000 as special for route withdrawal
 * Fix: we could believe we were already connected when we were not
 * Fix: handle when ExaBGP daftly connects to iself
 * Fix: did not parse add-path capability correctly (only registered the last family sent)
    reported Ryan Steinmetz
 * Fix: ASM messages were sent as ADM
 * Feature: decode shows the JSON representation of updates
 * Feature: start of support for draft-ietf-idr-operational-message-00
 * Feature: allow operational advisory message using the API

Version 3.2.8
 * Fix: correctly re-send routes between restart

Version 3.2.7
 * Fix: do not try to read empty body, causing loop delay

Version 3.2.6
 * Fix: bug in collision detection
 * Fix: prevent re-announcement of identical routes

Version 3.2.5
 * Feature: FlowSpec decoding (ExaBGP can decode incoming FlowSpec)
 * Feature: detect invalid netmask on route parsing
 * Feature: "next-hop self" is supported via the API
 * Feature: can accept incoming connect and perform collision detection
 * Feature: add support for draft-ietf-idr-flowspec-redirect-ip-00.txt
 * Feature: add missing DCSP marking from RFC 5575 (flowspec)
 * Feature: add missing traffic-action from RFC 5575 (flowspec)
 * Feature: add support for draft-raszuk-idr-flow-spec-v6-03
 * Feature: complete RFC 5575 by providing support for flow-vpn
 * Fix: async connect issues
    reported by: Vincent Bernat (with very good advice for the patch)
 * Fix: bad function defintions
    patch by: Vincent Bernat
 * Fix/Compatibility: bad naming of flow capability
 * Compatibility: -c becomes -f (it should not be used by users anyway)

Version 3.2.4
 * Feature: new update code generation can really group NLRI in one update packet
 * Feature: massive code cleanup, much easier to read
 * Feature: new RIB code (inbound and outbound tables) much faster
 * Compatibility: JSON next-hop for the route is not in the attribute anymore but the NLRI

Version 3.2.3
 * Fix: an issue in the 3.2.x series when the socket return a non-fatal error
    reported by: Daniel Bradshaw
 * Fix: an issue when the code would not behave correctly on network error
 * Fix: some issues when encoding vpnv4 routes
 * Fix: change the behaviour of the main peer loop (should behave more like expected - no bug reported tho)
 * Fix: many small fixes
 * Fix: bad encoding of FlowSpec Fragments
 * Feature: implemented some defensive coding practice (enable with exabgp.debug.defensive)
 * Feature: IO code now fully non blocking on read and write
 * Feature: total rewrite of the watchdog feature now extremely scalable

Version 3.2.2
 * Feature: allow to generate NOTIFICATION messages through the API
    requested by: Parag Jain
 * Feature: new syntax for the multiple neighbor announcement created in 3.1.13
    Allow to filter on more than the IP address
    requested by: Petr Lapukhov
 * Feature: better uid/euid/gid change check
 * Feature: allow to reload with restart of helper process with SIGUSR1
    patch by: Vincent Bernat
 * Feature: --decode can now be passed multiple messages to decode
 * Feature: -v,--version returns ExaBGP's version
 * Feature: be more robust on ^C
 * Feature: totally rewrote the networking code, it now better deal with blocking write and not not need buffering
 * Feature: user controlled open wait timer
 * Feature: handle unknown transitive attributes
 * Feature: allow the generation of generic attributes
 * Feature: faster parsing of consecutive updates with the same attributes
 * Feature: more regression testing
 * Fix: potential issue with multisession collision detection
 * Fix: with multisession recent python would refuse to copy an route due to a lock in logger of the neighbor object
 * Fix: could not handle NOTICATION sent during the OPEN negotiation stage
 * Fix: extra spaces in the configuration could cause bad parsing
    reported by: Parag Jain (with a patch for the RD case - thank you)
    reported by: Vincent Bernat (with an alternate solution)
 * Fix: ExaBGP would not connect if the OS did not implement SO_REUSEPORT
    reported by: Vincent Bernat
 * Fix: the configuration would not handle run program with upper case or spaces
    reported by: Vincent Bernat
 * Fix: bug in the networking code
    patch by: Vincent Bernat
 * Fix: an issue with received timer expiring when it should not have
    reported by: Eric Cables
 * Fix: do not try to parse Flow Route when perforing self-check (ExaBGP regression suite)
 * Compatibility: supervisor was renamed reactor
 * Compatibility: the word inet4/inet6 are now replaced by ipv4/ipv6
 * Compatibility: the option exabgp.tcp.block was removed following the networking code change
 * Compatibility: reload the configuration with SIGUSR1, reload configuration and processes with SIGUSR2
 * Compatinility: using SIGHUP will now TERMINATE ExaBGP and not reload the configuration
    reported by: Daniel Bradshaw (issue 32)

Version 3.1.13 - 6th July 2013
 * Fix: only clear buffered routes on restart and not reload (bug never reported)
 * Fix: an issue when parsing EOR
 * Fix: bug with RD community genration
    reported by: Parag Jain
 * Feature: use less memory on route change calculation
 * Feature: more regression testing
 * Feature: allow to control which neighbor will get API notification
    requested by: Parag Jain
 * Feature: allow to control which neighbors will get API notification
    requested by: Petr Lapukhov
 * Feature: allow delayed connections
    requested by: David Freeman
 * Feature: block on busy socket for performance testing
    requested by: David Freeman
 * Fix/Feature: only announce routes for the negociated family on a connection
    requested by: Andrew Hoyos

Version 3.1.12 - 16th May 2013
 * Fix: could crash when a family safi was not defined in the peer family group instead of exiting with an error
 * Fix: a bug in the generation of extended community (target and origin)

Version 3.1.11 - 2nd of May 2013
 * Fix/Feature: prevent exabgp api command to block the main loop if very long (issue 29)
 * Feature: better sharing of available time between api and peers
 * Fix: a bug when trying to stop exabgp and a worker process is unstable
 * Feature: count how many time a worker crashed and stop the application it is unstable (5 restart in 64 seconds)

Version 3.1.10 - 2nd of May 2013
 * Change: the JSON format of ASPath

Version 3.1.10 - 8th of April 2013
 * Change: relax a rule and let MED propagate on IBGP

Version 3.1.9 - 27th of March 2013
 * Fix: bug in logging
 * Fix: typo in neighbor printing

Version 3.1.8 - 22nd of March 2013
 * Fix: bad encoding of extended community for FlowSpec redirect
    reported by: Ozgur Karaman
 * Feature: unsupported before the next configuration format 'next-hop self', the neighbor MUST be defined first
    requested by: Federic Gabut-Deloraine

Version 3.1.7 - 18th of March 2013
 * Fix: api only get bgp session negotiation messages if neighbor-changes is set
    reported by: Lorenzo Murillo
 * Fix: json quoted integer and long by mistake
    reported by: Lorenzo Murillo
 * Fix: json used comma with no data to separate
    reported by: Lorenzo Murillo

Version 3.1.6 - 8th of March 2013
 * Fix: unclear log entry when removing route using API
    reported by: Lorenzo Murillo
 * Fix: withdrawn routes were always prepended with add-path information
 * Fix: bad withdrawal of routes (issue 11)
 * Fix: more sanity checking when parsing flow routes
 * Change: split configuration code to not be exabgp only
 * Feature: add a very simple BMP deamon (version 1 of the draft)

Version 3.1.5 - 18th of Febuary 2013
 * Fix: function name broking some features (issue 23)
    reported by: Lorenzo Murillo

Version 3.1.4 - 18th of Febuary 2013
 * Fix: Learn to spell negotiated (issue 21)
    reported by: Ian Wells
 * Feature: option to only attempt one TCP connection per peer (required by unittesting code)
 * Fix: a bug in code in charge of parsing legacy API names
 * Fix: fix relative path from exabgp
 * Fix: bug in api code causing crash
 * Fix: did not cleanup routes from the api before tokenisation (issue 22)
    reported by: Lorenzo Murillo
 * Fix: did not split routes from the api (issue 22)
    reported by: Lorenzo Murillo
 * Fix: when the api program was sending message too fast, some were missed (issue 22)
    reported by: Lorenzo Murillo
 * Fix: make peer name more unique (adding asn, and router-id) to prevent to router configuration to merge
 * Feature: restart the API program if we lost its file descriptor

Version 3.1.3 - 4th of Febuary 2013
 * Fix: JSON bugs (encoding for cluster-list, withdrawn routes)
    patch by: Vincent Bernat

Version 3.1.2 - 10th of January 2013
 * Copyright: updated all copyright notice (welcome to 2013)
 * Change: tidy process command name (keeping compatibility)
 * Feature: pass raw update message to the API
 * Feature: better control of the API message passed
 * Feature: allow/make work a global process for multiples peers (partial compatibility kept)

Version 3.1.1 - 6th of January 2013
 * Complete Fix: watchdog feature (issue 13)
 * Feature: JSON API 1.0, flowspec untested (issue 17)
 * Feature: allow to remove routes by only providing the nlri and next hop (issue 16)

Version 3.1.0 - 2nd of January 2013
 * Partial Fix: watchdog feature
    reported by: Ryan Steinmetz
 * Fix: problem with SIGHUP when deleting peer
    patch by: Justin Azoff (thank you)
 * Fix: cluster-list attribute was not passed to api correctly
 * Feature: MD5 support on FreeBSD (issue 14)
    patch by: Ryan Steinmetz (thank you)
 * Feature: caching of Community and Next-Hop
    requested by: Justin Azoff (with benchmarking gains report,thank you)
 * Feature: Store routes in neighbor as set and not list, so removal are O(1)
    patch by: Justin Azoff (thank you)
 * Feature: (experimental) Limit the memory used for parsed route caching
 * Feature: (experimental) json encoding on the API (issue 17) not tested with flow routes or complex routes

Version 3.0.11 - 21st of November 2012
 * Fix: add support for IPv6 MD5SUM
    reported by: Eiichiro Watanabe (with a patch, thank you)
 * Fix: RFC compliance, supporting keepalive timer of zero
 * Fix: parsing an invalid community string could cause a program crash
 * Feature: add possibility to disable route attribute caching to reduce memory usage
               (over a few hundred Mb saved per full routing tables)
    requested by Daniel Piekacz

Version 3.0.10 - 6th of September 2012
 * Fix: not removing duplicate route correctly (same nlri different attributes) (issue 7)
    patch by: Reggie Yam (thank you)

Version 3.0.9 - 5th of September 2012
 * Fix: problem when parsing ASN which are not fitting in a Python integer
    reported by: Matthias Cramer

Version 3.0.8 - 28th of August 2012
 * Fix: empty as-path route printing
 * Fix: bug in printing neighbor objects
 * Fix: the first route of any MultiProtocol Update did not get its attributes set
 * Fix: safi on extensive route printing
 * Feature: change the packet dump format to be cisco like
 * Change: added configuration self-checking (-t, --test)
 * Feature: added parsing of raw update in command line (--decode)
 * Feature: add a capability to disable asn4 support (useful when decoding routes)

Version 3.0.7 - 19th of August 2012
 * Fix: parser had a bug with multiple flow routes
    reported by Dmitry Lisakov and Oleg Alekseenko

Version 3.0.6 - 5th of August 2012
 * Fix: ommission during a variable name change
 * Fix: the example supervise script
 * Fix: withdrawing routes via helper program (issue 5)

Version 3.0.5 - 22 of July 2012
 * Feature: suppor for systemd
    patch by: Sébastien Luttringer
 * Fix: some unexpected verbosity when use the exabgp shell script on some OSes
    patch by: Sébastien Luttringer
 * Fix: possible miss of connection loss
 * Fix: EOR code (again)
 * Fix: we were deleting the next-hop of MP routes !
 * Fix: follow correctly RFC 4760 (MP) for route generation (it was working, we were lucky)
 * Fix: exabgp.daemon was spelt exabgp.deamon for the PID location migration
    reported by: Tim Gebbett
 * CHANGE: Do not start if the PID file exists
 * CHANGE: helpers can now get new message for EORs like "announced eor 1/1 (IPv4 unicast)"
 * Debian package update by:
    Henry-Nicolas Tourneur
 * ArchLinux package by:
    by: Sébastien Luttringer

Version 3.0.4 - 19 of July 2012
 * Fix: FlowSpec API change update forgotten
 * Fix: Provide the right user to -fi when upgrading on Debian
 * Fix: split option now works with non ipv4 unicast route
 * Fix: log level parsing with -d
 * Fix: need to change gid before uid when dropping privileges
 * Fix: do not run our forked program as the caller but the suid user (fix bug when daemonizing too)
 * Fix: bug when daemonizing and not using syslog
 * Fix: handle gracefully ^C during configuration load/reload
 * Feature: prevent SIGINT to reach the forked programs
 * Feature: allow multiple configuration files, which forks multiple main loops
 * Feature: send a "shutdown" message before terminating the worker processes
 * Feature: group-updates option in neighbor which group routes with the same attributes in one update
 * Feature: announce to helpers the start and end of update

Version 3.0.3 - 17 of July 2012 (unreleased experimental version)
 * Fix: bug in ASN4 path reconstruction
 * Fix: on peer close, do not carry untransmitted routes through the next cycle
 * Fix: on peer reload make sure all the routes are re-announced
 * Fix: massive CPU saving - only check for new route to announce when we have some
 * Fix: route buffering when sending many routes over slow connection/to slow routers was broken
    reported by Simon Woodhead (thank you for the testbed to debug it)
 * Feature: in the way we store route in memory for the route delta on config change
 * Feature: better reporting of message buffering
 * CHANGE: The way the routes as-path is printed/parsed (final for the 3.x.x)

Version 3.0.2 - 16 of July 2012 (unreleased experimental version)
 * CHANGE: python2.4 may work but it not supported anymore
 * Fix: as-path decoding issue with as-set being eaten (full rewrite of ASPATH and ASN4 parsing)
    reported by Rishabh Goel
 * Fix: bug with profiling
 * Fix: withdrawal was broken when path-info was added
 * API CHANGE: as-path configurtion syntax (as-sequence removed)
 * CHANGE: restructuration of file hierarchy

Version 3.0.1 - 14 of July 2012 (unreleased experimental version)
 * Feature: caching of parsed attributes of route received (saving memory and CPU)
 * Feature: do not generate complex string with packet data if not printed
 * Feature: all objects are storing data in the wire format when possible
 * Feature: add AGGREGATOR and AS4_AGGREGATOR support
    requested by: Rishabh Goel <rgoel@internap.com>
 * Feature: add ATOMIC_AGGREGATE support
    requested by Rishabh Goel
 * Feature: faster configuration parsing
 * Feature: bring compatibility mode for option with 2.0.x
 * Feature: support for RFC 4659 BGP-MPLS IP VPN Extension for IPv6 VPN
 * Fix: harmless bug in the EOR generation
 * Fix: missing family announcement in open when autogenerated with option "all"
 * Fix: silly bug in profiling
 * Fix: clusterid and originator_id were not added to generated routes
 * Fix: were not parsing extended-community in multi-line routes
 * Fix: flow-spec route creation (broken during the work for 3.0.0)
 * Fix: typo when generating route string with labels
 * Fix: problem when forking on BSD/Darwin
 * Change: to ASN4 code

Version 3.0.0 - 13 of July 2012 (unreleased experimental version)
 * Major version change due to incompatible CLI interface with version 1.x.x and 2.x.x
 * Major version change due to a change of API behaviour with the forked worker processes

 * Change : Many printed message have changed, including OPEN MultiProtocol
 * CLI Change: use new ini file and environment values for configuration
 * API Change: send "up" message to worker process when neighbour OPEN negotiation is complete (not on TCP up)
 * API Change: the format of the line sent to the worker changed, neighbor name include multi-session information
 * API Change: the down message sent to help programs now include a reason for the shutdown of the session
 * API Change: use the word withdrawn when the route was received, withdraw when it is an action, same for announce and announced
 * API Addition: send "connected" to worker when neighbour TCP session is established (replace previous 'up')
 * API Addition: requires peer-updates under 'process' to announce peer status changes
 * API Addition: show routes, show routes extensive, show neighbors
 * Fix: were not dropping root privileges correctly
 * Fix: reset counters correctly for number of routes seen (only affects the logs)
 * Fix: prevent 100% CPU usage/loop when trying to read on unreliable links
 * Fix: correctly process IPv6 routes with 32 bytes long next-hop
    reported by Daniel Piekacz (with patch, thank you)
 * Fix: problem on broken pipe with the helper program
 * Fix: correct sending of message to helper program (every worker was getting every peers messages)
 * Fix: if an helper program goes away, do not try to restart the peer (prevent surprises)
 * Fix: problem when writing too fast and causing EGAIN errno failure on the socket (mostly/only on Mac OSX)
    reported by Simon Helson (with patch, thank you)
 * Fix: a nasty bug when dynamic route announcement would not work when no routes were setup
    reported by Tim Gebbett
 * Fix: bad counting of routes parsed (not resetting in some case)
 * Fix: badly printed local-preference when generating route representation
 * Fix: bug when trying to daemonise ExaBGP, caused by unclosed FD
    reported by Ryan Lane (with a patch, thank you)
 * Fix: parse correctly routes with empty AS-SET or AS-SEQUENCE
 * Feature: hidden option to change BGP select timeout (use at your own risk - do not ask me where it is - it is hidden)
 * Feature: announce EOR even if Graceful-Restart was not negotiated but only MultiProtocol
 * Feature: implementation of draft-ietf-idr-bgp-multisession-06
    use capability 131 (and not 68) for multisession to achieve interop with Cisco
 * Feature: following RFC 6608 new notification codes
 * Feature: to the logging code and message filtering
 * Feature: support RFC 3765 (NOPEER community)
 * Feature: support for draft-ietf-idr-add-paths-07 (even IPv6 even if it is not supported by anyone)
    requested by: Rishabh Goel (Thank you for giving me a BGP session to an XR)
 * Feature: support for RFC 4456 (BGP Route Reflection: An Alternative to Full Mesh Internal BGP (IBGP))
    more exactly the generation and parsing of originator-id and cluster-list attributes
    requested by Rishabh Goel
 * Feature: add tcp timeout control for connection over very slow ebgp multihop (dangerous, use with care)
 * Feature: control of the MP families announced in the OPEN message
 * Feature: support for RFC 3107 and 4364 (Carrying Label Information in BGP-4)
 * Feature: selfcheck, allow to check if the routes we generate pass our own parser

Version 2.0.8 - 31 of March 2012 (stable version)
 * Fix: the update grouping could cause message up to "header size" bigger than allowed.
 * Fix: caller script path detection

Version 2.0.7 - 24 of March 2012
 * Fix: debian packaging issue
 * Note: Only released for debian (again :p)

Version 2.0.6 - 28 of Febuary 2012 (stable version)
 * Feature: update grouping up to 4096 bytes
 * Fix: debian packaging issue

Version 2.0.5 - 10 of Febuary 2012
 * Feature: allow named community
 * Fix: bad flowspec component size calculation for large flow routes
 * Fix: bad attribute generation for attributes bigger than 256 chars
 * Fix: allows to pass arguments to the helper programs
 * Contribution: route collector utilities from Daniel Piekacz

Version 2.0.4 - 1st of Febuary 2012
 * Fix: sending any signal stoped the program instead of reloading

Version 2.0.3 - 1st of Febuary 2012
 * Feature: now sending help "neighbor <ip> up" when a neighbor goes up
 * Fix: now sending correctly "neighbor <ip> down" when a neighbor goes down
 * Fix: a bug when parsing "split" configuration
 * Fix: sending routes faster than a router can accept does not cause the BGP session to go down
    problem found by Eric Nghia Nguyen Duy (thank you for giving me access to his lab to fix the issue)
 * Feature: Buffering message we can not send if sockets return a transient failure
 * Feature: Limiting how long and how deep the buffer are kept before we kill the session
 * Fix: under load we could receive partial messages, read until we have it all
 * Fix: we were not always sending the 'down' message to handlers
 * Fix: handle signal during select
 * Internal Change: how we read from socket
 * User Change: new DEBUG_CORE option (alias for DEBUG_SUPERVISOR, DEBUG_DAEMON, DEBUG_PROCESS, DEBUG_MESSAGE, DEBUG_TIMER, DEBUG_ROUTE)
 * User Change: DEBUG_ROUTES is deprecated please use DEBUG_ROUTE (2.0.x release with have both values)
 * Feature: Parsing AS4_PATH message and merging AS_PATH when required
 * Fix: possible problem with session establishment
 * Feature: extendeded community are available in the configuration file
 * Feature: printed routes now include extended community information
 * Fix: bad route generation for OLD BGP speakers, previously not including 2 bytes ASN in the AS4_PATH

Version 2.0.2 - 1st of January 2012
 * Copyright: updated all copyright notice (welcome to 2012)
 * Fix : would not daemonise correctly
 * Fix: we were mistakenly not displaying Notify sent on errors
 * Fix: some debian packaging issues
 * Fix: bug when parsing unknown open capability
 * Fix: forgotten to allow some route option on multiline
 * User Change: implemented RFC 6286 BGP Identifier released restrictions
 * Improvment: recognise multisession capability (draft-ietf-idr-bgp-multisession-06)
 * Improvment: allow the configuration of route which will not be announced on configuration reload (to work in conjunction with watchdog)
    requested by Marco d'Itri

Version 2.0.1 - 8th of December 2011
 * Fix : Regression on FlowSpec
 * Fix : interpreter not found on some Linux version
    (issue 3) reported by  Sebastien Luttringer

Version 2.0.0 - 3rd of December 2011 (experimental version)
 * Feature: can set flowspec communities
    requested by Yiming Gong
 * Feature: incoming route parsing for processing by an external application
    requested by Daniel Piekacz (and others)
 * Improvment: Add profiling features to find bottlenecks
 * Improvment: Code speedup following profiling
 * Internal Change : lots of folder restructuration
 * Internal Change : all includes now under exabpg and not bgp
 * User Change : move the program from bin to sbin, and renamed it from bgpd to exabgp
 * User Change : configuration folder now called exabgp to match debian package
 * User Change : move all external processes in the exabgp configuration folder

Version 1.3.4 - 21th of September 2011 (stable version)
 * Feature: added support for asdot/asdot+
    requested by jonlooney (with a patch - thank you)
 * Fix: when the pid file could not be written, the daemon was crashing on exit

Version 1.3.3 - 25th of June 2011
 * Feature: massive speed improvement when reloading with many routes (60 to 2 seconds with 10k routes)
    reported by Martin Baum (with proof of concept patch)

Version 1.3.2 - 23rd of June 2011
 * Fix bug where we would not wait long enough for OPEN/KEEPALIVE messages on startup
    reported by: Yann Berthier

Version 1.3.1 - 3rd of May 2011
 * Fix bug in configuration parsing introduce just before 1.3.0
 * Feature: make tcp-server implement all the internal API available

Version 1.3.0 - 2nd of May 2011
 * Feature: reduce likelyness of route update recalculation causing us to not send keepalive in time
 * Fix: introduced a bug in neighbor printing
 * Fix: we were trying to send a KEEPALIVE after the initial routes, but it was not going
 * Fix: a work around a python bug with TCP was not implemented everywhere
 * Feature: adding a 'ttl-security' to allow to explicit setup of TCP TTL
 * Feature: better handling of BGP timer for keepalive
 * Feature: refuse to run as root, try to run as nobody automatically, uid/gid set to the user defined by env USER otherwise
 * Removed: the old wiki documentation
 * Feature: Debian Packaging (author and maintainer: Henry-Nicolas Tourneur - thank you)
 * Change: renamed env variable DAEMON to DAEMONIZE (to prevent name clash with Debian)
 * Feature: added env variable PDB if set the program will call pdb, the python debugger, on program fault
 * Feature: it is now possible to get some routes withdrawn from an external process (see watchdog example conf.)
    warning: this code is not yet considered production ready, expect some bugs for complex configurations
 * Feature: it is now possible to modify the configuration without reload from external proccess (see process example conf.)
    warning: this code is not yet considered production ready, expect some bugs for complex configurations
 * Fix: make sure we can setup a session even if no route (ie: AFI/SAFI families for Mulitprotocol) are in the configuration
 * Fix: many small bug fixes, simple code refactorisation, ...

Version 1.2.0 - 25th of January 2011
 * Feature: Allow to break route in more specific (ie define a /22 and get 4x /24 announced)
                This is useful when blackholing traffic to make sure no routes more specific are received from your network peer/transit
    requested by : Renaud Chaput
 * Feature: Save the program PID into a file (set the PID= environment value with the file path)
    requested by : Renaud Chaput
 * Feature: Add syslog support (env SYSLOG= nothing for local syslog, a file name (auto-rotate) or host:<host> for remote syslog)
    requested by : Josh Ward
 * Feature: Can now daemonise (env DAEMON= detach and send the program in the background)
    requested by : Josh Ward
 * Feature: Selection of what subsystems to log, more readable logs (well, less unreadeable to be exact)
 * Feature: Create a new "group" in the configuration to share routes and configuration options between neighbors
    requested by : Multiple people
 * Fix: non detection of MD5 change on configuration reload
 * Feature: support distutil with a setup.py file for easy installation

Version 1.1.0 - 10th of January 2011
 * Feature: Tested and completed TCP MD5 signature
    contribution: MD5 TCP code by David Farrar

Version 1.0.4 - 8th of January 2011
 * Feature: can now toggle debuging using environment values (DEBUG_CONFIGURATION, DEBUG_SUPERVISOR, DEBUG_WIRE)
 * Fix: some change to the AS_PATH generation code (some routers did not accept empty AS_PATH as it was encoded before)
    reported by: R.P. Aditya
 * Fix: some interoperability issue with openbgpd (could not parse their OPEN message)
    (issue 1) reported by Manuel Guesdon
 * Experimental: Some MD5 for Linux (untested - surely not working)

Version 1.0.3 - 6th of January 2011
 * Fix: missing default localpref on IBGP session if not specified on the route
 * Feature: more verbose messages in case of OPEN negociation issue
 * Fix: typo preventing 4 Bytes ASN to work

Version 1.0.2 - 22nd of October 2010
 * Feature: only try to generate UPDATE messages if the configuration was changed (save quite some CPU as the algorithm is really naive)
 * Fix : a neighbor configuration change could have been undetected on SIGHUP/SIGALRM
    reported by: Yann Berthier
 * Fix : reloading the configuration did not detect the removed routes
    reported by Renaud Chaput
 * Fix : a bug in the format of the UPDATE for route withdrawal causing Cisco (and not Quagga) to tear the session
    reported by Renaud Chaput

Version 1.0.1 - 7th of September 2010
 * Fixes an issue with some python versions (at least 2.5.2) when sending a large number of routes (several hundred). Some messages could be sent in multiple parts, causing the parser at the other end to barf (Thank you to Renaud Chaput for the bug report)<|MERGE_RESOLUTION|>--- conflicted
+++ resolved
@@ -13,13 +13,10 @@
  * Fix: bad reporting of VPLS information in JSON
  * Fix: wrong SAFI on MPLS routes
     reported by: Hideaki HAYASHI
-<<<<<<< HEAD
- * Fix/Improve: JSON for flow spec
-=======
  * Fix: bad route comparaison
     reported by: Alvaro Pereira
  * Fix: decoding of Update
->>>>>>> 21176271
+ * Fix/Improve: JSON for flow spec
 
 Version 3.4.11
  * Change: install healthcheck in bin
