--- conflicted
+++ resolved
@@ -5,18 +5,14 @@
 
 Version 3.4.8
  * Fix: bug with multiple configuration files
+ * Fix: allow generic attribute not only in single line but also in multiple lines
+    patch by: Eiichiro Watanabe (issue #214)
 
 Version 3.4.7
-<<<<<<< HEAD
  * Package: be more pythonic and use enty points with pip installation
  * Package: automatically update debian's changelog on release
  * Fix: issue with aggregator generation
    reported by: Yan Filyurin
-=======
- * Change: be more pythonic and use enty points with pip installation
- * Fix: allow generic attribute not only in single line but also in multiple lines
-    patch by: Eiichiro Watanabe (issue #214)
->>>>>>> cc2c4a22
 
 Version 3.4.6
  * Fix: a badly formated flow route would throw the parser in limbo
