Version explained:
 major : codebase increase on incompatible changes
 minor : increase on risk of code breakage during a major release
 bug   : increase on bug or incremental changes

Version 3.4.17
 * Fix: does not accept IPv6 as router-id
    reported by: yuriya
 * Fix: JSON output for flow routes with rd
    reported by droon5
 * Fix: Fix Path-Information
 * Fix: Bad encoding of capability when multiple families are used for add-path
    reported: by Alexander Bespalov
 * Fix: support non ASN4 use of AS_TRANS (AS23456)
    reported by: Todd Crane
 * Fix: do not exit when we can not accept incoming connection
    reported by: Pavel Batkov
 * Fix: quote where not escaped in JSON reason field
    reported by: Rob Barnes
 * Fix: decoding of IPv6 flow routes
    reported by: stoffi92
 * Fix: decoding of Graceful Restart Capability
    patch by: florinz
 * Fix: ASN4 encoding
    patch by: Shu Sugimoto and Eiichiro Watanabe
 * Change: Run without even peers configured
    patch by: Jordan Gedney
 * Fix: JSON encoding of updates without NLRIs
    patch by: Dhammika Pathirana
 * Fix: Possible race conditions in api handling
    patch by: Brian Johnson
 * Feature: Add 'show neighbor status' api
    patch by: Brian Johnson
<<<<<<< HEAD
 * Change: configuration output does not includes ':' anymore
    patch by: doddt
=======
 * Fix: flush route api
    patch by: Brian Johnson
>>>>>>> 4e10b497

Version 3.4.16
 * Feature: allow users to decide if processes must be run before or after we drop privileges
    requested by: Ben Agricola
 * Fix: correctly look in /etc/exabgp for programs to run when the path is relative
    reported by: Vincent Bernat
 * Fix: missing handler for NOTIFICATION
    patch by: minglvyy

Version 3.4.15
 * Fix: the ttl-security parameter didn´t really work. Fixed for outgoing connections now.
    patch by: Borja Marcos
 * Fix: configuration leak between processes for neighbor-changes and send-packets
    reported by: spakka
 * Feature: add per neighbor connection port
    requested by: dbarrosop
 * Fix: ASN4 boundary off by one
 * Fix: Bad peer IP when using show routes
    patch by (backported): Wayne Tucker
 * Fix: Missing next-hop in the text api
    reported by: Lisa Roach
 * Fix: broken route-refresh command
    reported by: Bryan Schwerer
 * Fix: wrongly announcing connection issue with peer on the API
    reported by: Bryan Schwerer

Version 3.4.14
  * Change: This version does not exists
  * Change: we modified some pypi related code and failed at first
  * Change: pypi does not let you modify releases

Version 3.4.13
 * Fix: add semicolon in syslog entry so it can be parsed by tools
 * Fix: duplication of message following helper process death
    reported by: spakka
 * Fix: death of helper program would lead to BGP session drop
    reported by: spakka
 * Fix: mistakenly made a function private breaking some ASN4 code path
    reported by: Victor Sudakov
 * Feature: manual eor
    patch by: Charles Ng

Version 3.4.12
 * Fix: issue with unknown capabilities
    reported by: Sandy Breeze
 * Fix: notification messages were not passed to the API
    reported by: Florian Obser
 * Fix: transitivity on extended community
    patch by: Thomas Morin 
 * Fix: bad reporting of VPLS information in JSON
 * Fix: wrong SAFI on MPLS routes
    reported by: Hideaki HAYASHI
 * Fix: bad route comparaison
    reported by: Alvaro Pereira
 * Fix: decoding of Update
 * Fix: Flow redirect to nexhop encoding
    reported by: Mickael Marchand (Thank you to Peng Xiao and Nicolas Fevrier for their help) 
 * Fix/Improve: JSON for flow spec
 * Fix/Improve: redirect-to-nexthop
    reported by: Mickael Marchand

Version 3.4.11
 * Change: install healthcheck in bin
 * Fix: Do shutdown when waiting for a new connection to a peer
 * Fix: Bad ASN enconding when ASN4 is not negotiated
    reported by: Orangefish on github
 * Fix: Shutdown when waiting for a new outgoing connection to establish
 * Fix: JSON counter
    reported by: 
 * Fix: JSON flow printing for source and destination
 * Fix: Do not always locate exabgp.env
    reported by: Florian Obser
 * Fix: Correctly drop root privileges
    reported by: Florian Obser
 * Fix: validation of flow routes
 * Fix: Python differences between Unix version breaking process forking
 * Fix: Allow = with flowspec singleton
    reported by: Pavel Odintsov
 * Fix: selfcheck feature
 * Fix: do not refuse to parse multiple MP attributes in an update
 * Fix: possible bug with attribute information due to caching
 * Feature: Allow single line flow route
    requested by: Pavel Odintsov
 * Feature: show route (extensive) can take a neighbor as parameter
    requested by: jtkdpu

Version 3.4.10
 * Fix: Fix parsing attributes with PARTIAL flag set
    patch by: Daniel Neiter
 * Fix: Fix -t exit with error code 1 when -t is used and the configuration is invalid
    reported by: Kevin Landreth
 * Fix: Using split option with large MP could lead to invalid update
    reported by: m4ccbr on github
 * Fix: MD5 support for incoming connection
    patch by: Sandy Breeze and David Overton
 * Fix: prevent multiple similar binding
    reported by: Sandy Breeze
 * Fix: allow different MD5 for the same binding
    reported by: Sandy Breeze
 * Fix: issue with ASN4 code
    reported by: Florian Obser (with a patch, thank you)
 * Fix: issue with --decode
 * Change: remove /usr/bin/healthcheck. People should use
    "python -m exabgp healthcheck" instead

Version 3.4.9
 * Fix: very bad bug where NLRI where not associated to the right AFI/SAFI pair ( #235 )
    reported by: esequei
 * Feature: per peer listening option ( listen keyword with port number )
 * Feature: incoming connection MD5 support (incomplete: only work on localhost atm)
    requested by: Sandy Breeze

Version 3.4.8
 * Fix: bug with multiple configuration files
 * Fix: allow generic attribute not only in single line but also in multiple lines
    patch by: Eiichiro Watanabe (issue #214)
 * Fix: issue with parsing extended-community origin
    reported by: Tim Preston
 * Fix: handle numeric community parsing correctly
    reported by: Aaron Kalin
 * Fix: bug in AS_PATH with AS_SET handling
    patch by: Eiichiro Watanabe
 * Fix: off by one for the maximum message size generation
    reported by: Eiichiro Watanabe
 * Fix: issue with handling of some generic attributes
    reported by: Hiroshi Yokoi
 * Fix: restore old api syntax broken by mistake
    patch by: David Waring
 * Fix: issue with E-VPN NLRI
    patch by: Thomas Morin
 * Fix: bad iteration for JSON generation ( bug created during 3.4.8 dev )
    patch by: Ian bobbitt
 * Fix: healthcheck.py: optionally match "alias" in ifconfig output
    patch by: Havard Eidnes
 * Fix: healthcheck.py: make the ifconfig path work; regexp fix
    patch by: Havard Eidnes
 * Change: moved the netlink library within exabgp
 * Feature: qa/bin/ip and qa/bin/route

Version 3.4.7
 * Package: be more pythonic and use enty points with pip installation
 * Package: automatically update debian's changelog on release
 * Fix: issue with aggregator generation
   reported by: Yan Filyurin

Version 3.4.6
 * Fix: a badly formated flow route would throw the parser in limbo
    reported by: NickGudov (issue #203)
 * Fix: allow multiple extended attribute (like flow rediction with a origin/target)
 * Fix: use ICMP Type and Code when printing flows (respectively using name and number)
 * Fix: do not use space printing redirect extended community
 * Fix: not parsing correctly multisession configurations
 * Fix: bug in ASPath parsing
    reported by: Terry Hardie (issue #205)
 * Feature: use ETC environment variable for configuration location if set
 * Feature: JSON now includes ASN (local,peer) and IP (local,IP)
    requested by: jtkdpu (issue #196)
    patch by: Ryan Tinianov (pull #199) for the IP
 * Feature: API support for sending eor
    requested by: spakka (issue #109)
 * Feature: allow routes to have a name (which can be used as comment)
    requested by: lazy404 (issue #167)
 * Feature: improve release code to prevent version mismatch (issue #202)
    reported by: Anand Buddhdev
 * Fix: systemd file is not installed anymore by default (issue #202)
    to add to the file installation list use "python setup.py install systemd"
    requested by: Anand Buddhdev
 * QA: moved all testing code (used by travis-ci) in the ./qa folder
 * QA: added nosetest, updating some of the old unittest code
 * QA: integrated travis-ci with coveralls.io to have real time code coverage
 * QA: ExaBGP can take more than one configuration file and on configuration reload rotate between them
 * QA: checking that broken flows do not break the parser
 * QA: checking that configuration routes are well added and removed on SIGUSR1
 * QA: checking that incoming notifications are handled correctly
 * QA: moved many sample configuration file from etc/exabgp to the new qa/conf

Version 3.4.5
 * Fix: improper distribution of events to process workers
    reported by: Tim Epkes

Version 3.4.4
 * Fix: bug with IPv4 / ipv6 handling
 * Fix: better peer isolation when parsing messages
 * Fix: IPv6 decoding when the routes includes link-local
 * Fix: missing text API paramter
 * Fix: no JSON for Aggregator
 * Fix: show route extensive
    patch by: Michal Grzedzicki, thank you
 * Fix: 4-Octet AS Specific BGP Extended Community (RFC 5668)
    patch by: Michal Grzedzicki
 * Fix: bug with label encoding
    patch by: Jesse Mather
 * Improvement: add support for add-path with family MPLS
    requested by: Tim Epkes
 * Fix: bug when process writes multiple lines
    reported by: Ilya Voronin
 * Feature: accept packet with confedation (RFC 3065)
    requested by: oriordan (with a patch, thank you)
 * Fix: do not bark if an unknown ASPath attribute is found
 * Fix: correctly accept connection on AF_INET6 socket
    patch by: John W. O'Brien
 * Fix: restore lost python2.6 compatibility
    reported by: Minsuk Song
 * Fix: IPv6 MD5
    reported by: Dave J Knight
 * Add framework to debug SIGUSR1 related problems
 * Fix: do not drop session when receiving an unknown capability
    patch by: Peter van Dijk (PowerDNS)

Version 3.4.3
 * Fix: JSON message increment
    reported by: Daniel Neiter, with a patch, thank you.
 * Fix: JSON message format for operational
    reported by: Rob Barnes, with a patch, thank you.
 * Fix: JSON message for route-refresh
 * Fix: EOR unpack issue
 * Fix: ASPath encoding
 * Fix: possible bad notify call
 * Fix: Aggregator configuration issue
 * Fix: pycharm reported issues
   * operational, using afi instead of safi
   * bad function paramters
   * missing return keyword
   * many cleanups
 * Change: use RFC MULTISESSION capability and not CISCO variant anymore

Version 3.4.2
 * Feature: add more information in crash report
 * Fix: problem when trying to report exception errors
 * Fix: better handling of on PIPE errors
    reported by: Thomas Raabo
 * Fix: could not split MPLS routes
    reported by: Hideaki HAYASHI
 * Fix: not correctly handling NOTIFICATION message
    reported by: Hideaki HAYASHI
 * Fix: do not block on a peer should a socket become blocking
    reported by: Wouter Miltenburg
 * Fix: API JSON message id incrementation
    reported by: Wouter Miltenburg

Version 3.4.1
 * Fix: on bad JSON message
    patch from: Wouter Miltenburg
 * Fix: parsing of default route
    reported by: Wouter Miltenburg
 * Fix: remove legacy exabgp.tcp.timeout
 * Fix: forgot some processes options when printing neighbor
 * Fix: bad function call for API
 * Fix: correct JSON for OPEN
 * Fix: issues with bad naming of APIOption
    patch from: Wouter Miltenburg
 * Fix: do not try to be clever (and possibly get it wrong) and rely on keepalive timer to detect TCP faults
 * Fix: formating issue of extended community
 * Fix: issue with EOR
 * Fix: caching issue
    reported by: Wouter Miltenburg
 * Fix: make sure we do not call select with a negative time
    reported by: Wouter Miltenburg, Daniel Piekacz
    patch from: Wouter Miltenburg
 * Fix: handle AS4_PATH with PARTIAL bit set
    reported by: Daniel Piekacz
 * Fix: bug with generic attribute generation
 * Fix: bad Notification
    patch from: Wouter Miltenburg
 * Fix: bad Keepalive JSON message
    patch from: Wouter Miltenburg

Version 3.4.0
 * Feature: add support for extended-attribute for FlowSpec
 * Feature: more detailed JSON objects
    patch from: Wouter Miltenburg
 * Feature: support for L2VPN (experimental)
    patch from: Nikita V. Shirokov
 * Improvement: better handling of NOTIFICATION received during OPEN negotiation
 * Improvement: ExaBGP can restart failed helper process
 * Fix: Do not reconnect too fast when connection fails
    reported by: Robert Barnes
 * Fix: Invalid JSON object for route-refresh
    reported by: Robert Barnes
 * Fix: We were not reporting the NLRI of the route received when exabgp.log.routes was set
 * Fix: accept exabgp_tcp_port as configuration option and not only exabgp.tcp.port
 * Fix: duplicate line output
 * Fix: bad refactorisation which caused an bad ASN4 bug
 * Fix: change EOR from IPv4 multicast (mistake) to IPv4 unicast
    reported by: Mark Treacy
 * Fix: bad encoding of flow fragment encoding
    reported by: Andrei-Marius Radu
 * Fix: bad reporting of process open sending
    reported by: Mark Treacy (with patch, thank you)
 * Fix: Incorporating NETBSD compatibility patches
 * Fix: Generation of Generic Attributes
 * Fix: Faster reactor (should be able to process much more API/BGP messages)
 * Change: new commands for the configuration of the API
 * Change: JSON objects now include a unique neighbor identifier
 * Change: JSON objects now include a counter for unique message id
 * Change: JSON objects now include a "type" to now how to best parse them
 * Change: JSON new EOR object
 * Change: JSON new Flow format
 * Change: slight variation with the command line option names, now using docopt
    patch from: Michael Robert Watson
 * Change: the profile information is now exported in kcachegrind format
 * Compatibility: JSON re-introduced the family under the "announce" section ( removed by mistake )
 * Compatibility: restoring integer as default time, high resolution must be enabled to not break older installations
 * Change: JSON and Text shutdown object now shows the PID and PPID

Version 3.3.2
 * Fix: work toward working operational-01
   patch by: David Freedman
 * Fix: do not use . notation in systemd but _
   reported by: Apollon Oikonomopoulos

Version 3.3.1
 * Fix: typo using uid instead gid (could prevent dropping privileges !)
   reported by: Adrian Gämperli (with a merge request, thank you)
 * Fix: prevent ExaBGP to start if the log folder is not writeable by the user
 * Fix: configuration defaults for booleans ( and warns when group-updates is not enabled );
 * Fix: issue when removing some routes
    reported by: Adrian Gämperli (backb1 on github)
 * Fix: bad printing of route as-path
 * Fix: neighbor matching was too permissive
    reported by: Adrian Gämperli (with a merge request, thank you)
 * Fix: under load ExaBGP could miss some commands sent through the API
    reported by: Adrian Gämperli (with a merge request, thank you)
 * Change: performing KeepAlive handling as first action
 * Change: time is provided as an high resolution real number and not an integer
 * Debian package update by:
    Henry-Nicolas Tourneur

Version 3.3.0
 * Fix: typo causing issue when parsing multiple neighbor commands
    reported by: Pablo Camarillo Garvia
 * Fix: bad handling of EOR
    reported by: Petr Lapukhov
 * Fix: multiple bugs with multi neighbor commands
 * Feature: allow as-path [ asn asn, [ asn ] ]
 * Other: migrate the setup.py script to work with git (vs hg)
 * Change: TEXT API format changed and version updated to 3.3.0 (reflect the version when the last change was introduced)
 * Change: JSON API format changed and version updated to 3.3.0
 * Change: as-path now returns two JSON keys, 'as-path' and 'as-set'
 * Change: NLRI are now grouped by next-hop, next-hop removed from the NLRI
 * Change: raw message use the keyword "message" and not "update"
 * Change/Fix: JSON for announcement was missing next-hop
 * Change: on TEXT API, "announced route eor" becomes "announced eor"

Version 3.2.19
 * Fix: bug when displaying EOR
 * Fix: invalid check on next-hop for multi-line routes
    reported by: Pierre Aubry
 * Fix: badly parsing command line for run option
    reported by: Allan Feid
    solution by: Vincent Bernat
 * Fix: allow the creation of 'allow' flows
    reported by: Adrian Cepleanu
 * Fix: bad JSON encoding for EOR
    reported by: Robert Barnes
 * Fix: API message encoding
    patch by: Daniel Neiter
 * Feature: allow digit:digit in extended communities
    requested by: Pierre Aubry
 * Feature: healtcheck.py, python 2.6 and community support
    pulled from: Allan Feid

Version 3.2.18
 * Fix: add path for IPv6 was badly negotiated
    reported by: Robert Barnes

Version 3.2.17
 * Feature: make route auto-flush an option with an API call to flush routes on demand
 * Feature: make the reactor loop time an option (it allows for a faster flush of routes)
 * Feature: allow to disable the Adj-RIB-Out (can save lots of memory if you know what you are going to send)
    requested by: David Hauweele
 * Fix: Keep API routes between SIGUSR
 * Fix: Missing empty added nlri when the update only has withdrawn
    reported by Robert Barnes (and his co-workers) with a patch, thank you !
 * Fix: Single AS Path with AS Set were reported as empty AS Path and AS Set
    reported by: David Hauweele
 * Fix: possibly not sending withdrawal when it was required
    reported by: David Hauweele
 * Fix: typo in code causing crash when process went away
    reported by: Robert Barnes
 * Fix: RouterID MUST be an IPv4
    reported by: Kristopher Beevers
 * Fix: JSON output on EBGP and IBGP session is not the same
    reported by: Robert Barnes
 * Fix: route representation with labels and route distinguisher
 * Fix: do not double remove the BGP header size
    reported by: Hideaki HAYASHI
 * Fix: parsing flow NLRI, withdrawal were reported as announcement
 * Fix: printing extended communities
 * Fix: retry when network is blocking (issue 60)
    reported by: Hideaki HAYASHI
 * Change: remove next-hop from attributes in JSON as it is given in the announce section
 * Change: cleanup in configuration parsing
 * Change: the path-information, labels and route distinguisher are now printed before the next-hop

Version 3.2.16
 * Fix: fix an issue with RIB cache handling
 * Fix: fix an issue with Flow generation introduced recently (mandatory attributes are mandatory even for Flow Routes)
    thanks to: Quentin Loos for reporting the issue and helping fixing it
 * Fix: on SIGUSR no route withdrawal update was performed
    reported by: Sascha Schumann
 * Fix: Do not oversend routes for route refresh
    reported by: Hideaki HAYASHI
 * Fix: Bug when route when trying to withdraw an absent route with the API
    reported by: Peter Bristow
 * Fix: Malformed JSON message
    reported by: Robert Barnes
 * Fix: validate the FLAG of the attribute received (following our own advise on IDR)
 * Change: major RIB code modification
 * Change: match attributes using the flag value as well

Version 3.2.15
 * Fix: a wrong fix introducing a bug in 3.2.14

Version 3.2.14
 * Fix: do not leak route between peers
 * Fix: restore group level static group for all peers thereafter
 * Fix: a bug in group-updates causing attributes to not be included in the update message
 * Fix: a bug when update large than 4096 could be generated with group-updates
 * Fix: an issue with JSON generation
 * Fix: MD5 support had been removed by error from 3.2
 * Feature: allow to use quote with --decode
 * Feature: implement draft-ietf-idr-aigp-10

Version 3.2.13
 * Fix: do not send enhanced route refresh BoRR and EoRR on reconnection
 * Fix: do not take all the CPU when connecting

Version 3.2.12
 * Fix: the signal for reload were wrong in the debian script
    reported by: Sascha Schumann
 * Fix: a critical bug introduce in 3.2.11 when route were not resent on reconnect
    reported by: Sascha Schumann

Version 3.2.11
 * Feature: the TCP server allows 'neighbor' commands
    patch by: Hideaki HAYASHI
 * Feature: initial Enhanced route refresh initial implementation
    thanks to: Hideaki HAYASHI for reporting an issue before the release (some border cases still exist)
 * Fix: bug in generating API string, missing space
 * Fix: bug in generating API string, withdrawn reported as invalid announced
 * Fix: bug in generating API string, withdawn was missing Path-Information
 * Fix: route refresh implementation issues
 * Fix: a bug with capability parsing introduced with operational
    reported by: M. Brent Busby
 * Fix: be more aggressive on reconnection (3.2 was slower than 3.1)
    reported by: Sascha Schumann

Version 3.2.10
 * Fix: was not announcing add-path for IPv6 unicast
 * Fix: we were not sending the Notification messages
    reported by: Hideaki HAYASHI
 * Feature: add support for route-refresh (RFC 2918)

Version 3.2.9
 * Fix: some json generation issue
    reported by: Peter Spikings
 * Fix: bad decoding of withdrawn routes with label ( checking 0x80000 and not 0x800000 )
 * Fix: only treat 0x800000 as special for route withdrawal
 * Fix: we could believe we were already connected when we were not
 * Fix: handle when ExaBGP daftly connects to iself
 * Fix: did not parse add-path capability correctly (only registered the last family sent)
    reported Ryan Steinmetz
 * Fix: ASM messages were sent as ADM
 * Feature: decode shows the JSON representation of updates
 * Feature: start of support for draft-ietf-idr-operational-message-00
 * Feature: allow operational advisory message using the API

Version 3.2.8
 * Fix: correctly re-send routes between restart

Version 3.2.7
 * Fix: do not try to read empty body, causing loop delay

Version 3.2.6
 * Fix: bug in collision detection
 * Fix: prevent re-announcement of identical routes

Version 3.2.5
 * Feature: FlowSpec decoding (ExaBGP can decode incoming FlowSpec)
 * Feature: detect invalid netmask on route parsing
 * Feature: "next-hop self" is supported via the API
 * Feature: can accept incoming connect and perform collision detection
 * Feature: add support for draft-ietf-idr-flowspec-redirect-ip-00.txt
 * Feature: add missing DCSP marking from RFC 5575 (flowspec)
 * Feature: add missing traffic-action from RFC 5575 (flowspec)
 * Feature: add support for draft-raszuk-idr-flow-spec-v6-03
 * Feature: complete RFC 5575 by providing support for flow-vpn
 * Fix: async connect issues
    reported by: Vincent Bernat (with very good advice for the patch)
 * Fix: bad function defintions
    patch by: Vincent Bernat
 * Fix/Compatibility: bad naming of flow capability
 * Compatibility: -c becomes -f (it should not be used by users anyway)

Version 3.2.4
 * Feature: new update code generation can really group NLRI in one update packet
 * Feature: massive code cleanup, much easier to read
 * Feature: new RIB code (inbound and outbound tables) much faster
 * Compatibility: JSON next-hop for the route is not in the attribute anymore but the NLRI

Version 3.2.3
 * Fix: an issue in the 3.2.x series when the socket return a non-fatal error
    reported by: Daniel Bradshaw
 * Fix: an issue when the code would not behave correctly on network error
 * Fix: some issues when encoding vpnv4 routes
 * Fix: change the behaviour of the main peer loop (should behave more like expected - no bug reported tho)
 * Fix: many small fixes
 * Fix: bad encoding of FlowSpec Fragments
 * Feature: implemented some defensive coding practice (enable with exabgp.debug.defensive)
 * Feature: IO code now fully non blocking on read and write
 * Feature: total rewrite of the watchdog feature now extremely scalable

Version 3.2.2
 * Feature: allow to generate NOTIFICATION messages through the API
    requested by: Parag Jain
 * Feature: new syntax for the multiple neighbor announcement created in 3.1.13
    Allow to filter on more than the IP address
    requested by: Petr Lapukhov
 * Feature: better uid/euid/gid change check
 * Feature: allow to reload with restart of helper process with SIGUSR1
    patch by: Vincent Bernat
 * Feature: --decode can now be passed multiple messages to decode
 * Feature: -v,--version returns ExaBGP's version
 * Feature: be more robust on ^C
 * Feature: totally rewrote the networking code, it now better deal with blocking write and not not need buffering
 * Feature: user controlled open wait timer
 * Feature: handle unknown transitive attributes
 * Feature: allow the generation of generic attributes
 * Feature: faster parsing of consecutive updates with the same attributes
 * Feature: more regression testing
 * Fix: potential issue with multisession collision detection
 * Fix: with multisession recent python would refuse to copy an route due to a lock in logger of the neighbor object
 * Fix: could not handle NOTICATION sent during the OPEN negotiation stage
 * Fix: extra spaces in the configuration could cause bad parsing
    reported by: Parag Jain (with a patch for the RD case - thank you)
    reported by: Vincent Bernat (with an alternate solution)
 * Fix: ExaBGP would not connect if the OS did not implement SO_REUSEPORT
    reported by: Vincent Bernat
 * Fix: the configuration would not handle run program with upper case or spaces
    reported by: Vincent Bernat
 * Fix: bug in the networking code
    patch by: Vincent Bernat
 * Fix: an issue with received timer expiring when it should not have
    reported by: Eric Cables
 * Fix: do not try to parse Flow Route when perforing self-check (ExaBGP regression suite)
 * Compatibility: supervisor was renamed reactor
 * Compatibility: the word inet4/inet6 are now replaced by ipv4/ipv6
 * Compatibility: the option exabgp.tcp.block was removed following the networking code change
 * Compatibility: reload the configuration with SIGUSR1, reload configuration and processes with SIGUSR2
 * Compatinility: using SIGHUP will now TERMINATE ExaBGP and not reload the configuration
    reported by: Daniel Bradshaw (issue 32)

Version 3.1.13 - 6th July 2013
 * Fix: only clear buffered routes on restart and not reload (bug never reported)
 * Fix: an issue when parsing EOR
 * Fix: bug with RD community genration
    reported by: Parag Jain
 * Feature: use less memory on route change calculation
 * Feature: more regression testing
 * Feature: allow to control which neighbor will get API notification
    requested by: Parag Jain
 * Feature: allow to control which neighbors will get API notification
    requested by: Petr Lapukhov
 * Feature: allow delayed connections
    requested by: David Freeman
 * Feature: block on busy socket for performance testing
    requested by: David Freeman
 * Fix/Feature: only announce routes for the negociated family on a connection
    requested by: Andrew Hoyos

Version 3.1.12 - 16th May 2013
 * Fix: could crash when a family safi was not defined in the peer family group instead of exiting with an error
 * Fix: a bug in the generation of extended community (target and origin)

Version 3.1.11 - 2nd of May 2013
 * Fix/Feature: prevent exabgp api command to block the main loop if very long (issue 29)
 * Feature: better sharing of available time between api and peers
 * Fix: a bug when trying to stop exabgp and a worker process is unstable
 * Feature: count how many time a worker crashed and stop the application it is unstable (5 restart in 64 seconds)

Version 3.1.10 - 2nd of May 2013
 * Change: the JSON format of ASPath

Version 3.1.10 - 8th of April 2013
 * Change: relax a rule and let MED propagate on IBGP

Version 3.1.9 - 27th of March 2013
 * Fix: bug in logging
 * Fix: typo in neighbor printing

Version 3.1.8 - 22nd of March 2013
 * Fix: bad encoding of extended community for FlowSpec redirect
    reported by: Ozgur Karaman
 * Feature: unsupported before the next configuration format 'next-hop self', the neighbor MUST be defined first
    requested by: Federic Gabut-Deloraine

Version 3.1.7 - 18th of March 2013
 * Fix: api only get bgp session negotiation messages if neighbor-changes is set
    reported by: Lorenzo Murillo
 * Fix: json quoted integer and long by mistake
    reported by: Lorenzo Murillo
 * Fix: json used comma with no data to separate
    reported by: Lorenzo Murillo

Version 3.1.6 - 8th of March 2013
 * Fix: unclear log entry when removing route using API
    reported by: Lorenzo Murillo
 * Fix: withdrawn routes were always prepended with add-path information
 * Fix: bad withdrawal of routes (issue 11)
 * Fix: more sanity checking when parsing flow routes
 * Change: split configuration code to not be exabgp only
 * Feature: add a very simple BMP deamon (version 1 of the draft)

Version 3.1.5 - 18th of Febuary 2013
 * Fix: function name broking some features (issue 23)
    reported by: Lorenzo Murillo

Version 3.1.4 - 18th of Febuary 2013
 * Fix: Learn to spell negotiated (issue 21)
    reported by: Ian Wells
 * Feature: option to only attempt one TCP connection per peer (required by unittesting code)
 * Fix: a bug in code in charge of parsing legacy API names
 * Fix: fix relative path from exabgp
 * Fix: bug in api code causing crash
 * Fix: did not cleanup routes from the api before tokenisation (issue 22)
    reported by: Lorenzo Murillo
 * Fix: did not split routes from the api (issue 22)
    reported by: Lorenzo Murillo
 * Fix: when the api program was sending message too fast, some were missed (issue 22)
    reported by: Lorenzo Murillo
 * Fix: make peer name more unique (adding asn, and router-id) to prevent to router configuration to merge
 * Feature: restart the API program if we lost its file descriptor

Version 3.1.3 - 4th of Febuary 2013
 * Fix: JSON bugs (encoding for cluster-list, withdrawn routes)
    patch by: Vincent Bernat

Version 3.1.2 - 10th of January 2013
 * Copyright: updated all copyright notice (welcome to 2013)
 * Change: tidy process command name (keeping compatibility)
 * Feature: pass raw update message to the API
 * Feature: better control of the API message passed
 * Feature: allow/make work a global process for multiples peers (partial compatibility kept)

Version 3.1.1 - 6th of January 2013
 * Complete Fix: watchdog feature (issue 13)
 * Feature: JSON API 1.0, flowspec untested (issue 17)
 * Feature: allow to remove routes by only providing the nlri and next hop (issue 16)

Version 3.1.0 - 2nd of January 2013
 * Partial Fix: watchdog feature
    reported by: Ryan Steinmetz
 * Fix: problem with SIGHUP when deleting peer
    patch by: Justin Azoff (thank you)
 * Fix: cluster-list attribute was not passed to api correctly
 * Feature: MD5 support on FreeBSD (issue 14)
    patch by: Ryan Steinmetz (thank you)
 * Feature: caching of Community and Next-Hop
    requested by: Justin Azoff (with benchmarking gains report,thank you)
 * Feature: Store routes in neighbor as set and not list, so removal are O(1)
    patch by: Justin Azoff (thank you)
 * Feature: (experimental) Limit the memory used for parsed route caching
 * Feature: (experimental) json encoding on the API (issue 17) not tested with flow routes or complex routes

Version 3.0.11 - 21st of November 2012
 * Fix: add support for IPv6 MD5SUM
    reported by: Eiichiro Watanabe (with a patch, thank you)
 * Fix: RFC compliance, supporting keepalive timer of zero
 * Fix: parsing an invalid community string could cause a program crash
 * Feature: add possibility to disable route attribute caching to reduce memory usage
               (over a few hundred Mb saved per full routing tables)
    requested by Daniel Piekacz

Version 3.0.10 - 6th of September 2012
 * Fix: not removing duplicate route correctly (same nlri different attributes) (issue 7)
    patch by: Reggie Yam (thank you)

Version 3.0.9 - 5th of September 2012
 * Fix: problem when parsing ASN which are not fitting in a Python integer
    reported by: Matthias Cramer

Version 3.0.8 - 28th of August 2012
 * Fix: empty as-path route printing
 * Fix: bug in printing neighbor objects
 * Fix: the first route of any MultiProtocol Update did not get its attributes set
 * Fix: safi on extensive route printing
 * Feature: change the packet dump format to be cisco like
 * Change: added configuration self-checking (-t, --test)
 * Feature: added parsing of raw update in command line (--decode)
 * Feature: add a capability to disable asn4 support (useful when decoding routes)

Version 3.0.7 - 19th of August 2012
 * Fix: parser had a bug with multiple flow routes
    reported by Dmitry Lisakov and Oleg Alekseenko

Version 3.0.6 - 5th of August 2012
 * Fix: ommission during a variable name change
 * Fix: the example supervise script
 * Fix: withdrawing routes via helper program (issue 5)

Version 3.0.5 - 22 of July 2012
 * Feature: suppor for systemd
    patch by: Sébastien Luttringer
 * Fix: some unexpected verbosity when use the exabgp shell script on some OSes
    patch by: Sébastien Luttringer
 * Fix: possible miss of connection loss
 * Fix: EOR code (again)
 * Fix: we were deleting the next-hop of MP routes !
 * Fix: follow correctly RFC 4760 (MP) for route generation (it was working, we were lucky)
 * Fix: exabgp.daemon was spelt exabgp.deamon for the PID location migration
    reported by: Tim Gebbett
 * CHANGE: Do not start if the PID file exists
 * CHANGE: helpers can now get new message for EORs like "announced eor 1/1 (IPv4 unicast)"
 * Debian package update by:
    Henry-Nicolas Tourneur
 * ArchLinux package by:
    by: Sébastien Luttringer

Version 3.0.4 - 19 of July 2012
 * Fix: FlowSpec API change update forgotten
 * Fix: Provide the right user to -fi when upgrading on Debian
 * Fix: split option now works with non ipv4 unicast route
 * Fix: log level parsing with -d
 * Fix: need to change gid before uid when dropping privileges
 * Fix: do not run our forked program as the caller but the suid user (fix bug when daemonizing too)
 * Fix: bug when daemonizing and not using syslog
 * Fix: handle gracefully ^C during configuration load/reload
 * Feature: prevent SIGINT to reach the forked programs
 * Feature: allow multiple configuration files, which forks multiple main loops
 * Feature: send a "shutdown" message before terminating the worker processes
 * Feature: group-updates option in neighbor which group routes with the same attributes in one update
 * Feature: announce to helpers the start and end of update

Version 3.0.3 - 17 of July 2012 (unreleased experimental version)
 * Fix: bug in ASN4 path reconstruction
 * Fix: on peer close, do not carry untransmitted routes through the next cycle
 * Fix: on peer reload make sure all the routes are re-announced
 * Fix: massive CPU saving - only check for new route to announce when we have some
 * Fix: route buffering when sending many routes over slow connection/to slow routers was broken
    reported by Simon Woodhead (thank you for the testbed to debug it)
 * Feature: in the way we store route in memory for the route delta on config change
 * Feature: better reporting of message buffering
 * CHANGE: The way the routes as-path is printed/parsed (final for the 3.x.x)

Version 3.0.2 - 16 of July 2012 (unreleased experimental version)
 * CHANGE: python2.4 may work but it not supported anymore
 * Fix: as-path decoding issue with as-set being eaten (full rewrite of ASPATH and ASN4 parsing)
    reported by Rishabh Goel
 * Fix: bug with profiling
 * Fix: withdrawal was broken when path-info was added
 * API CHANGE: as-path configurtion syntax (as-sequence removed)
 * CHANGE: restructuration of file hierarchy

Version 3.0.1 - 14 of July 2012 (unreleased experimental version)
 * Feature: caching of parsed attributes of route received (saving memory and CPU)
 * Feature: do not generate complex string with packet data if not printed
 * Feature: all objects are storing data in the wire format when possible
 * Feature: add AGGREGATOR and AS4_AGGREGATOR support
    requested by: Rishabh Goel <rgoel@internap.com>
 * Feature: add ATOMIC_AGGREGATE support
    requested by Rishabh Goel
 * Feature: faster configuration parsing
 * Feature: bring compatibility mode for option with 2.0.x
 * Feature: support for RFC 4659 BGP-MPLS IP VPN Extension for IPv6 VPN
 * Fix: harmless bug in the EOR generation
 * Fix: missing family announcement in open when autogenerated with option "all"
 * Fix: silly bug in profiling
 * Fix: clusterid and originator_id were not added to generated routes
 * Fix: were not parsing extended-community in multi-line routes
 * Fix: flow-spec route creation (broken during the work for 3.0.0)
 * Fix: typo when generating route string with labels
 * Fix: problem when forking on BSD/Darwin
 * Change: to ASN4 code

Version 3.0.0 - 13 of July 2012 (unreleased experimental version)
 * Major version change due to incompatible CLI interface with version 1.x.x and 2.x.x
 * Major version change due to a change of API behaviour with the forked worker processes

 * Change : Many printed message have changed, including OPEN MultiProtocol
 * CLI Change: use new ini file and environment values for configuration
 * API Change: send "up" message to worker process when neighbour OPEN negotiation is complete (not on TCP up)
 * API Change: the format of the line sent to the worker changed, neighbor name include multi-session information
 * API Change: the down message sent to help programs now include a reason for the shutdown of the session
 * API Change: use the word withdrawn when the route was received, withdraw when it is an action, same for announce and announced
 * API Addition: send "connected" to worker when neighbour TCP session is established (replace previous 'up')
 * API Addition: requires peer-updates under 'process' to announce peer status changes
 * API Addition: show routes, show routes extensive, show neighbors
 * Fix: were not dropping root privileges correctly
 * Fix: reset counters correctly for number of routes seen (only affects the logs)
 * Fix: prevent 100% CPU usage/loop when trying to read on unreliable links
 * Fix: correctly process IPv6 routes with 32 bytes long next-hop
    reported by Daniel Piekacz (with patch, thank you)
 * Fix: problem on broken pipe with the helper program
 * Fix: correct sending of message to helper program (every worker was getting every peers messages)
 * Fix: if an helper program goes away, do not try to restart the peer (prevent surprises)
 * Fix: problem when writing too fast and causing EGAIN errno failure on the socket (mostly/only on Mac OSX)
    reported by Simon Helson (with patch, thank you)
 * Fix: a nasty bug when dynamic route announcement would not work when no routes were setup
    reported by Tim Gebbett
 * Fix: bad counting of routes parsed (not resetting in some case)
 * Fix: badly printed local-preference when generating route representation
 * Fix: bug when trying to daemonise ExaBGP, caused by unclosed FD
    reported by Ryan Lane (with a patch, thank you)
 * Fix: parse correctly routes with empty AS-SET or AS-SEQUENCE
 * Feature: hidden option to change BGP select timeout (use at your own risk - do not ask me where it is - it is hidden)
 * Feature: announce EOR even if Graceful-Restart was not negotiated but only MultiProtocol
 * Feature: implementation of draft-ietf-idr-bgp-multisession-06
    use capability 131 (and not 68) for multisession to achieve interop with Cisco
 * Feature: following RFC 6608 new notification codes
 * Feature: to the logging code and message filtering
 * Feature: support RFC 3765 (NOPEER community)
 * Feature: support for draft-ietf-idr-add-paths-07 (even IPv6 even if it is not supported by anyone)
    requested by: Rishabh Goel (Thank you for giving me a BGP session to an XR)
 * Feature: support for RFC 4456 (BGP Route Reflection: An Alternative to Full Mesh Internal BGP (IBGP))
    more exactly the generation and parsing of originator-id and cluster-list attributes
    requested by Rishabh Goel
 * Feature: add tcp timeout control for connection over very slow ebgp multihop (dangerous, use with care)
 * Feature: control of the MP families announced in the OPEN message
 * Feature: support for RFC 3107 and 4364 (Carrying Label Information in BGP-4)
 * Feature: selfcheck, allow to check if the routes we generate pass our own parser

Version 2.0.8 - 31 of March 2012 (stable version)
 * Fix: the update grouping could cause message up to "header size" bigger than allowed.
 * Fix: caller script path detection

Version 2.0.7 - 24 of March 2012
 * Fix: debian packaging issue
 * Note: Only released for debian (again :p)

Version 2.0.6 - 28 of Febuary 2012 (stable version)
 * Feature: update grouping up to 4096 bytes
 * Fix: debian packaging issue

Version 2.0.5 - 10 of Febuary 2012
 * Feature: allow named community
 * Fix: bad flowspec component size calculation for large flow routes
 * Fix: bad attribute generation for attributes bigger than 256 chars
 * Fix: allows to pass arguments to the helper programs
 * Contribution: route collector utilities from Daniel Piekacz

Version 2.0.4 - 1st of Febuary 2012
 * Fix: sending any signal stoped the program instead of reloading

Version 2.0.3 - 1st of Febuary 2012
 * Feature: now sending help "neighbor <ip> up" when a neighbor goes up
 * Fix: now sending correctly "neighbor <ip> down" when a neighbor goes down
 * Fix: a bug when parsing "split" configuration
 * Fix: sending routes faster than a router can accept does not cause the BGP session to go down
    problem found by Eric Nghia Nguyen Duy (thank you for giving me access to his lab to fix the issue)
 * Feature: Buffering message we can not send if sockets return a transient failure
 * Feature: Limiting how long and how deep the buffer are kept before we kill the session
 * Fix: under load we could receive partial messages, read until we have it all
 * Fix: we were not always sending the 'down' message to handlers
 * Fix: handle signal during select
 * Internal Change: how we read from socket
 * User Change: new DEBUG_CORE option (alias for DEBUG_SUPERVISOR, DEBUG_DAEMON, DEBUG_PROCESS, DEBUG_MESSAGE, DEBUG_TIMER, DEBUG_ROUTE)
 * User Change: DEBUG_ROUTES is deprecated please use DEBUG_ROUTE (2.0.x release with have both values)
 * Feature: Parsing AS4_PATH message and merging AS_PATH when required
 * Fix: possible problem with session establishment
 * Feature: extendeded community are available in the configuration file
 * Feature: printed routes now include extended community information
 * Fix: bad route generation for OLD BGP speakers, previously not including 2 bytes ASN in the AS4_PATH

Version 2.0.2 - 1st of January 2012
 * Copyright: updated all copyright notice (welcome to 2012)
 * Fix : would not daemonise correctly
 * Fix: we were mistakenly not displaying Notify sent on errors
 * Fix: some debian packaging issues
 * Fix: bug when parsing unknown open capability
 * Fix: forgotten to allow some route option on multiline
 * User Change: implemented RFC 6286 BGP Identifier released restrictions
 * Improvment: recognise multisession capability (draft-ietf-idr-bgp-multisession-06)
 * Improvment: allow the configuration of route which will not be announced on configuration reload (to work in conjunction with watchdog)
    requested by Marco d'Itri

Version 2.0.1 - 8th of December 2011
 * Fix : Regression on FlowSpec
 * Fix : interpreter not found on some Linux version
    (issue 3) reported by  Sebastien Luttringer

Version 2.0.0 - 3rd of December 2011 (experimental version)
 * Feature: can set flowspec communities
    requested by Yiming Gong
 * Feature: incoming route parsing for processing by an external application
    requested by Daniel Piekacz (and others)
 * Improvment: Add profiling features to find bottlenecks
 * Improvment: Code speedup following profiling
 * Internal Change : lots of folder restructuration
 * Internal Change : all includes now under exabpg and not bgp
 * User Change : move the program from bin to sbin, and renamed it from bgpd to exabgp
 * User Change : configuration folder now called exabgp to match debian package
 * User Change : move all external processes in the exabgp configuration folder

Version 1.3.4 - 21th of September 2011 (stable version)
 * Feature: added support for asdot/asdot+
    requested by jonlooney (with a patch - thank you)
 * Fix: when the pid file could not be written, the daemon was crashing on exit

Version 1.3.3 - 25th of June 2011
 * Feature: massive speed improvement when reloading with many routes (60 to 2 seconds with 10k routes)
    reported by Martin Baum (with proof of concept patch)

Version 1.3.2 - 23rd of June 2011
 * Fix bug where we would not wait long enough for OPEN/KEEPALIVE messages on startup
    reported by: Yann Berthier

Version 1.3.1 - 3rd of May 2011
 * Fix bug in configuration parsing introduce just before 1.3.0
 * Feature: make tcp-server implement all the internal API available

Version 1.3.0 - 2nd of May 2011
 * Feature: reduce likelyness of route update recalculation causing us to not send keepalive in time
 * Fix: introduced a bug in neighbor printing
 * Fix: we were trying to send a KEEPALIVE after the initial routes, but it was not going
 * Fix: a work around a python bug with TCP was not implemented everywhere
 * Feature: adding a 'ttl-security' to allow to explicit setup of TCP TTL
 * Feature: better handling of BGP timer for keepalive
 * Feature: refuse to run as root, try to run as nobody automatically, uid/gid set to the user defined by env USER otherwise
 * Removed: the old wiki documentation
 * Feature: Debian Packaging (author and maintainer: Henry-Nicolas Tourneur - thank you)
 * Change: renamed env variable DAEMON to DAEMONIZE (to prevent name clash with Debian)
 * Feature: added env variable PDB if set the program will call pdb, the python debugger, on program fault
 * Feature: it is now possible to get some routes withdrawn from an external process (see watchdog example conf.)
    warning: this code is not yet considered production ready, expect some bugs for complex configurations
 * Feature: it is now possible to modify the configuration without reload from external proccess (see process example conf.)
    warning: this code is not yet considered production ready, expect some bugs for complex configurations
 * Fix: make sure we can setup a session even if no route (ie: AFI/SAFI families for Mulitprotocol) are in the configuration
 * Fix: many small bug fixes, simple code refactorisation, ...

Version 1.2.0 - 25th of January 2011
 * Feature: Allow to break route in more specific (ie define a /22 and get 4x /24 announced)
                This is useful when blackholing traffic to make sure no routes more specific are received from your network peer/transit
    requested by : Renaud Chaput
 * Feature: Save the program PID into a file (set the PID= environment value with the file path)
    requested by : Renaud Chaput
 * Feature: Add syslog support (env SYSLOG= nothing for local syslog, a file name (auto-rotate) or host:<host> for remote syslog)
    requested by : Josh Ward
 * Feature: Can now daemonise (env DAEMON= detach and send the program in the background)
    requested by : Josh Ward
 * Feature: Selection of what subsystems to log, more readable logs (well, less unreadeable to be exact)
 * Feature: Create a new "group" in the configuration to share routes and configuration options between neighbors
    requested by : Multiple people
 * Fix: non detection of MD5 change on configuration reload
 * Feature: support distutil with a setup.py file for easy installation

Version 1.1.0 - 10th of January 2011
 * Feature: Tested and completed TCP MD5 signature
    contribution: MD5 TCP code by David Farrar

Version 1.0.4 - 8th of January 2011
 * Feature: can now toggle debuging using environment values (DEBUG_CONFIGURATION, DEBUG_SUPERVISOR, DEBUG_WIRE)
 * Fix: some change to the AS_PATH generation code (some routers did not accept empty AS_PATH as it was encoded before)
    reported by: R.P. Aditya
 * Fix: some interoperability issue with openbgpd (could not parse their OPEN message)
    (issue 1) reported by Manuel Guesdon
 * Experimental: Some MD5 for Linux (untested - surely not working)

Version 1.0.3 - 6th of January 2011
 * Fix: missing default localpref on IBGP session if not specified on the route
 * Feature: more verbose messages in case of OPEN negociation issue
 * Fix: typo preventing 4 Bytes ASN to work

Version 1.0.2 - 22nd of October 2010
 * Feature: only try to generate UPDATE messages if the configuration was changed (save quite some CPU as the algorithm is really naive)
 * Fix : a neighbor configuration change could have been undetected on SIGHUP/SIGALRM
    reported by: Yann Berthier
 * Fix : reloading the configuration did not detect the removed routes
    reported by Renaud Chaput
 * Fix : a bug in the format of the UPDATE for route withdrawal causing Cisco (and not Quagga) to tear the session
    reported by Renaud Chaput

Version 1.0.1 - 7th of September 2010
 * Fixes an issue with some python versions (at least 2.5.2) when sending a large number of routes (several hundred). Some messages could be sent in multiple parts, causing the parser at the other end to barf (Thank you to Renaud Chaput for the bug report)<|MERGE_RESOLUTION|>--- conflicted
+++ resolved
@@ -31,13 +31,10 @@
     patch by: Brian Johnson
  * Feature: Add 'show neighbor status' api
     patch by: Brian Johnson
-<<<<<<< HEAD
+ * Fix: flush route api
+    patch by: Brian Johnson
  * Change: configuration output does not includes ':' anymore
     patch by: doddt
-=======
- * Fix: flush route api
-    patch by: Brian Johnson
->>>>>>> 4e10b497
 
 Version 3.4.16
  * Feature: allow users to decide if processes must be run before or after we drop privileges
