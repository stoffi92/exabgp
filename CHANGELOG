Version explained:
 major : codebase increase on incompatible changes
 minor : increase on risk of code breakage during a major release
 bug   : increase on bug or incremental changes

Version 4.0.0
 * Change: move and install healthcheck in bin
 * Change: removed old environment support ( DEBUG_* )
 * Change: configuration logging is now disabled by default
 * Change: all API commands returns an 'done' or 'error' message after running
    patch from: Jérôme Marteaux
 * Change: when API commands are failing, returns a 'error' message
    patch from: Jérôme Marteaux
 * Change: md5 is now called md5-password
 * Change: always use neighbor local address for next-hop self (and not router-id for on IPv4 connections)
 * Feature: support for large communities (-03)
    patch by: Job Snijders
 * Feature: add support for upstart
    patch by: Pierre-Yves Kerembellec
 * Feature/Fix: Port of bagpipe EVPN code
    patch by: Thomas Morrin
 * Feature: EVPN RT5 support
    patch by: Diego Garcia del Rio
 * Feature: Can use numerical values for Flow elements
    requested by: jpan613 (on github)
 * Feature: show route (extensive) can take a neighbor as parameter
    requested by: jtkdpu
 * Feature: allow to run exabgp from python -m exabgp
 * Change: ExaBGP is now run as user/group exabgp/exabgp with the systemd service file.
    patch by: Vincent Bernat
 * Change: Update are now grouped by default
 * Change: Configuration format
  - all deprecated name remove
  - no more process group within neighbor
 * Change: Change the API configuration syntax and format
  - default changed
    * JSON is now the default API encoder
    * JSON now use high resolution time
  - syntax changes to the Text API format
    * added direction of message
    * change received/sent to receive/send
    * add extra informatiom (detail here)
  - syntax changes to the JSON API format
    * add direction to object
    * pid, ppid are now numbers and not string
    * remove deprecated 'ip' from neighbor
    * rename 'restart flags' to be 'restart-flags'
    * rename 'address family flags' to be 'address-family-flags'
    * format change for notification and shutdown message
    * VPLS endpoint, base, offset, and size are now numbers and not strings
    * nlris are now a list and not nrli indexed object
    * ipv4/ipv6 nlri without label or rd are now a list of nlri (as string) and not key to empty objects
    * nlris with label or rd are returned as a list of objects
 * Change: remove all ExaBGP 2.0 compatibily environment variables
 * Change: include time when we log to file (and not application)
 * Change: ttl-security is now called outgoing-ttl
 * Change: the reactor does not exit if there is no peer configured
    patch by: Jordan Gedney
 * Fix: JSON reporting of VPLS ( endpoint, base, offset, and size were mixed up during printing )
 * Fix: Do shutdown when waiting for a new connection to a peer
 * Fix: Bad ASN enconding when ASN4 is not negotiated
    reported by: Orangefish on github
 * Fix: Shutdown when waiting for a new outgoing connection to establish
 * Fix: JSON counter
    reported by:
 * Fix: JSON flow printing for source and destination
 * Fix: Do not always locate exabgp.env
    reported by: Florian Obser
 * Fix: Correctly drop root privileges
    reported by: Florian Obser
 * Fix: validation of flow routes
 * Fix: Python differences between Unix version breaking process forking
    reported by: Raphael Mazelier
 * Fix: Allow = with flowspec singleton
    reported by: Pavel Odintsov
 * Fix: selfcheck feature
 * Fix: do not refuse to parse multiple MP attributes in an update
 * Fix: possible bug with attribute information due to caching
    reported by: Colin Petrie
 * Fix: issue with unknown capabilities
    reported by: Sandy Breeze
 * Fix: notification messages were not passed to the API
    reported by: Florian Obser
 * Fix: ExaBGP was crashing if it could not write to a logfile
    reported by: Pavel Odintsov
 * Fix: only grouping IPv4 routes
   reported by: Sergey Viuchny (stroboscope)
 * Fix: Flow redirect to nexhop encoding
   reported by: Mickael Marchand (Thank you to Peng Xiao and Nicolas Fevrier for their help)
 * Fix: remove useless PYTHONPATH in sbin/exabgp
   reported by: Håvard Eidnes
 * Fix: add semi-colon in syslog ouput
 * Fix: parsing multiple NLRI in flow routes
   reported by: Dmitry Onuchin
 * Fix: bad parsing of flow routes / missing support for exact bit matches
   reported by: hengchai
   reported by: Dmitry Onuchin
 * Fix: reading large buffered data from helper process caused truncation
   reported by: qqTYXn7
 * Fix: better --version output
   patch by: Ebben Aries
 * Fix: mistakenly made a function private breaking some ASN4 code path
    reported by: Victor Sudakov
 * Fix: the ttl-security parameter didn´t really work. Fixed for outgoing connections now.
   patch by: Borja Marcos
 * Fix: AS4Path Message Registration
   patch by: Adam Twardowski
 * Fix: ASN4 boundary off by one
 * Fix: Bad peer IP when using show routes
    patch by: Wayne Tucker
 * Fix: broken route-refresh command
    reported by: Bryan Schwerer
 * Fix: handle mulitple bits of flags in flow routes (Fragments and TCPFlags)
    reported by: Pavel Odintsov
 * Fix: does not use label information when handling the RIB
    reported by: choisuibun
 * Fix: healthcheck removes added IPs on exit
    patch by: Ben Agricola
 * Fix: Bad encoding of capability when multiple families are used for add-path
    reported by: Alexander Bespalov
 * Fix: support non ASN4 use of AS_TRANS (AS23456)
    reported by: Todd Crane
 * Fix: the json format would not allow normal parsers to extract all the NLRIs
    reported by: Marco Marzetti
 * Feature: Allow single line flow route
    requested by: Pavel Odintsov
 * Feature: add support for rpm packaging
   patch by: Arun Babu Neelicattu
 * Feature: manually sending EOR
   pach by: Charles Ng
 * Feature: add per neighbor connection port
   requested by: dbarrosop
 * Feature: support MIN_TTL for incoming connection (for OS with support - FreeBSD)
   requested by: Borja Marcos
 * Feature: md5-ip allows to override local-address for the MD5 calculations
   requested by: Bryan Benson
 * Feature: allow setting process umask via exabgp.daemon.umask
   patch by: Bryan Le Gear
 * Change: Update syslog message format
   patch by: Brian Johnson
 * Fix: flush route api
   patch by: Brian Johnson
 * Feature: Add 'show neighbor status' api
   patch by: Brian Johnson
 * Fix: Broken EOR printing
   reported by: Pier Carlo Chiodi
 * Fix: Allow asn4 peer to speak with asn2 only peer
   patch by: Brian Johnson
 * Fix: ExaBGP was crashing when serializing BGP flowspec updates
   patch by: Stacey Sheldon (Corsa)
 * Change: API format for BGP flowspec updates, flowspec updates is now a list of dicts where each dict contains a single flowspec rule
   patch by: Stacey Sheldon (Corsa)
 * Fix: API encoding of IPv4 Unicast EOR messages were being encoded as NLRI updates
   patch by: Stacey Sheldon (Corsa)
 * Fix: Update RIB cache families on configuration reload
    patch by: Brian Johnson
<<<<<<< HEAD
 * Change: Update show neighbors output to be parseable by configuration parser
=======
 * Feature: Allow configuration parsing of a string or a file
>>>>>>> cf7e2659
    patch by: Brian Johnson

Version 3.4.10
 * Fix: Fix parsing attributes with PARTIAL flag set
    patch by: Daniel Neiter
 * Fix: Fix -t exit with error code 1 when -t is used and the configuration is invalid
    reported by: Kevin Landreth
 * Fix: Using split option with large MP could lead to invalid update
    reported by: m4ccbr on github
 * Fix: MD5 support for incoming connection
    patch by: Sandy Breeze and David Overton
 * Fix: prevent multiple similar binding
    reported by: Sandy Breeze
 * Fix: allow different MD5 for the same binding
    reported by: Sandy Breeze
 * Fix: issue with ASN4 code
    reported by: Florian Obser (with a patch, thank you)
 * Fix: issue with --decode
 * Change: remove /usr/bin/healthcheck. People should use
    "python -m exabgp healthcheck" instead

Version 3.4.9
 * Fix: very bad bug where NLRI where not associated to the right AFI/SAFI pair ( #235 )
    reported by: esequei
 * Feature: per peer listening option ( listen keyword with port number )
 * Feature: incoming connection MD5 support (incomplete: only work on localhost atm)
    requested by: Sandy Breeze

Version 3.4.8
 * Fix: bug with multiple configuration files
 * Fix: allow generic attribute not only in single line but also in multiple lines
    patch by: Eiichiro Watanabe (issue #214)
 * Fix: issue with parsing extended-community origin
    reported by: Tim Preston
 * Fix: handle numeric community parsing correctly
    reported by: Aaron Kalin
 * Fix: bug in AS_PATH with AS_SET handling
    patch by: Eiichiro Watanabe
 * Fix: off by one for the maximum message size generation
    reported by: Eiichiro Watanabe
 * Fix: issue with handling of some generic attributes
    reported by: Hiroshi Yokoi
 * Fix: restore old api syntax broken by mistake
    patch by: David Waring
 * Fix: issue with E-VPN NLRI
    patch by: Thomas Morin
 * Fix: bad iteration for JSON generation ( bug created during 3.4.8 dev )
    patch by: Ian bobbitt
 * Fix: healthcheck.py: optionally match "alias" in ifconfig output
    patch by: Håvard Eidnes
 * Fix: healthcheck.py: make the ifconfig path work; regexp fix
    patch by: Håvard Eidnes
 * Change: moved the netlink library within exabgp
 * Feature: qa/bin/ip and qa/bin/route

Version 3.4.7
 * Package: be more pythonic and use enty points with pip installation
 * Package: automatically update debian's changelog on release
 * Fix: issue with aggregator generation
   reported by: Yan Filyurin

Version 3.4.6
 * Fix: a badly formated flow route would throw the parser in limbo
    reported by: NickGudov (issue #203)
 * Fix: allow multiple extended attribute (like flow rediction with a origin/target)
 * Fix: use ICMP Type and Code when printing flows (respectively using name and number)
 * Fix: do not use space printing redirect extended community
 * Fix: not parsing correctly multisession configurations
 * Fix: bug in ASPath parsing
    reported by: Terry Hardie (issue #205)
 * Feature: use ETC environment variable for configuration location if set
 * Feature: JSON now includes ASN (local,peer) and IP (local,IP)
    requested by: jtkdpu (issue #196)
    patch by: Ryan Tinianov (pull #199) for the IP
 * Feature: API support for sending eor
    requested by: spakka (issue #109)
 * Feature: allow routes to have a name (which can be used as comment)
    requested by: lazy404 (issue #167)
 * Feature: improve release code to prevent version mismatch (issue #202)
    reported by: Anand Buddhdev
 * Fix: systemd file is not installed anymore by default (issue #202)
    to add to the file installation list use "python setup.py install systemd"
    requested by: Anand Buddhdev
 * QA: moved all testing code (used by travis-ci) in the ./qa folder
 * QA: added nosetest, updating some of the old unittest code
 * QA: integrated travis-ci with coveralls.io to have real time code coverage
 * QA: ExaBGP can take more than one configuration file and on configuration reload rotate between them
 * QA: checking that broken flows do not break the parser
 * QA: checking that configuration routes are well added and removed on SIGUSR1
 * QA: checking that incoming notifications are handled correctly
 * QA: moved many sample configuration file from etc/exabgp to the new qa/conf

Version 3.4.5
 * Fix: improper distribution of events to process workers
    reported by: Tim Epkes

Version 3.4.4
 * Fix: bug with IPv4 / ipv6 handling
 * Fix: better peer isolation when parsing messages
 * Fix: IPv6 decoding when the routes includes link-local
 * Fix: missing text API paramter
 * Fix: no JSON for Aggregator
 * Fix: show route extensive
    patch by: Michal Grzedzicki, thank you
 * Fix: 4-Octet AS Specific BGP Extended Community (RFC 5668)
    patch by: Michal Grzedzicki
 * Fix: bug with label encoding
    patch by: Jesse Mather
 * Improvement: add support for add-path with family MPLS
    requested by: Tim Epkes
 * Fix: bug when process writes multiple lines
    reported by: Ilya Voronin
 * Feature: accept packet with confedation (RFC 3065)
    requested by: oriordan (with a patch, thank you)
 * Fix: do not bark if an unknown ASPath attribute is found
 * Fix: correctly accept connection on AF_INET6 socket
    patch by: John W. O'Brien
 * Fix: restore lost python2.6 compatibility
    reported by: Minsuk Song
 * Fix: IPv6 MD5
    reported by: Dave J Knight
 * Add framework to debug SIGUSR1 related problems
 * Fix: do not drop session when receiving an unknown capability
    patch by: Peter van Dijk (PowerDNS)

Version 3.4.3
 * Fix: JSON message increment
    reported by: Daniel Neiter, with a patch, thank you.
 * Fix: JSON message format for operational
    reported by: Rob Barnes, with a patch, thank you.
 * Fix: JSON message for route-refresh
 * Fix: EOR unpack issue
 * Fix: ASPath encoding
 * Fix: possible bad notify call
 * Fix: Aggregator configuration issue
 * Fix: pycharm reported issues
   * operational, using afi instead of safi
   * bad function paramters
   * missing return keyword
   * many cleanups
 * Change: use RFC MULTISESSION capability and not CISCO variant anymore

Version 3.4.2
 * Feature: add more information in crash report
 * Fix: problem when trying to report exception errors
 * Fix: better handling of on PIPE errors
    reported by: Thomas Raabo
 * Fix: could not split MPLS routes
    reported by: Hideaki HAYASHI
 * Fix: not correctly handling NOTIFICATION message
    reported by: Hideaki HAYASHI
 * Fix: do not block on a peer should a socket become blocking
    reported by: Wouter Miltenburg
 * Fix: API JSON message id incrementation
    reported by: Wouter Miltenburg

Version 3.4.1
 * Fix: on bad JSON message
    patch from: Wouter Miltenburg
 * Fix: parsing of default route
    reported by: Wouter Miltenburg
 * Fix: remove legacy exabgp.tcp.timeout
 * Fix: forgot some processes options when printing neighbor
 * Fix: bad function call for API
 * Fix: correct JSON for OPEN
 * Fix: issues with bad naming of APIOption
    patch from: Wouter Miltenburg
 * Fix: do not try to be clever (and possibly get it wrong) and rely on keepalive timer to detect TCP faults
 * Fix: formating issue of extended community
 * Fix: issue with EOR
 * Fix: caching issue
    reported by: Wouter Miltenburg
 * Fix: make sure we do not call select with a negative time
    reported by: Wouter Miltenburg, Daniel Piekacz
    patch from: Wouter Miltenburg
 * Fix: handle AS4_PATH with PARTIAL bit set
    reported by: Daniel Piekacz
 * Fix: bug with generic attribute generation
 * Fix: bad Notification
    patch from: Wouter Miltenburg
 * Fix: bad Keepalive JSON message
    patch from: Wouter Miltenburg

Version 3.4.0
 * Feature: add support for extended-attribute for FlowSpec
 * Feature: more detailed JSON objects
    patch from: Wouter Miltenburg
 * Feature: support for L2VPN (experimental)
    patch from: Nikita V. Shirokov
 * Improvement: better handling of NOTIFICATION received during OPEN negotiation
 * Improvement: ExaBGP can restart failed helper process
 * Fix: Do not reconnect too fast when connection fails
    reported by: Robert Barnes
 * Fix: Invalid JSON object for route-refresh
    reported by: Robert Barnes
 * Fix: We were not reporting the NLRI of the route received when exabgp.log.routes was set
 * Fix: accept exabgp_tcp_port as configuration option and not only exabgp.tcp.port
 * Fix: duplicate line output
 * Fix: bad refactorisation which caused an bad ASN4 bug
 * Fix: change EOR from IPv4 multicast (mistake) to IPv4 unicast
    reported by: Mark Treacy
 * Fix: bad encoding of flow fragment encoding
    reported by: Andrei-Marius Radu
 * Fix: bad reporting of process open sending
    reported by: Mark Treacy (with patch, thank you)
 * Fix: Incorporating NETBSD compatibility patches
 * Fix: Generation of Generic Attributes
 * Fix: Faster reactor (should be able to process much more API/BGP messages)
 * Change: new commands for the configuration of the API
 * Change: JSON objects now include a unique neighbor identifier
 * Change: JSON objects now include a counter for unique message id
 * Change: JSON objects now include a "type" to now how to best parse them
 * Change: JSON new EOR object
 * Change: JSON new Flow format
 * Change: slight variation with the command line option names, now using docopt
    patch from: Michael Robert Watson
 * Change: the profile information is now exported in kcachegrind format
 * Compatibility: JSON re-introduced the family under the "announce" section ( removed by mistake )
 * Compatibility: restoring integer as default time, high resolution must be enabled to not break older installations
 * Change: JSON and Text shutdown object now shows the PID and PPID

Version 3.3.2
 * Fix: work toward working operational-01
   patch by: David Freedman
 * Fix: do not use . notation in systemd but _
   reported by: Apollon Oikonomopoulos

Version 3.3.1
 * Fix: typo using uid instead gid (could prevent dropping privileges !)
   reported by: Adrian Gämperli (with a merge request, thank you)
 * Fix: prevent ExaBGP to start if the log folder is not writeable by the user
 * Fix: configuration defaults for booleans ( and warns when group-updates is not enabled );
 * Fix: issue when removing some routes
    reported by: Adrian Gämperli (backb1 on github)
 * Fix: bad printing of route as-path
 * Fix: neighbor matching was too permissive
    reported by: Adrian Gämperli (with a merge request, thank you)
 * Fix: under load ExaBGP could miss some commands sent through the API
    reported by: Adrian Gämperli (with a merge request, thank you)
 * Change: performing KeepAlive handling as first action
 * Change: time is provided as an high resolution real number and not an integer
 * Debian package update by:
    Henry-Nicolas Tourneur

Version 3.3.0
 * Fix: typo causing issue when parsing multiple neighbor commands
    reported by: Pablo Camarillo Garvia
 * Fix: bad handling of EOR
    reported by: Petr Lapukhov
 * Fix: multiple bugs with multi neighbor commands
 * Feature: allow as-path [ asn asn, [ asn ] ]
 * Other: migrate the setup.py script to work with git (vs hg)
 * Change: TEXT API format changed and version updated to 3.3.0 (reflect the version when the last change was introduced)
 * Change: JSON API format changed and version updated to 3.3.0
 * Change: as-path now returns two JSON keys, 'as-path' and 'as-set'
 * Change: NLRI are now grouped by next-hop, next-hop removed from the NLRI
 * Change: raw message use the keyword "message" and not "update"
 * Change/Fix: JSON for announcement was missing next-hop
 * Change: on TEXT API, "announced route eor" becomes "announced eor"

Version 3.2.19
 * Fix: bug when displaying EOR
 * Fix: invalid check on next-hop for multi-line routes
    reported by: Pierre Aubry
 * Fix: badly parsing command line for run option
    reported by: Allan Feid
    solution by: Vincent Bernat
 * Fix: allow the creation of 'allow' flows
    reported by: Adrian Cepleanu
 * Fix: bad JSON encoding for EOR
    reported by: Robert Barnes
 * Fix: API message encoding
    patch by: Daniel Neiter
 * Feature: allow digit:digit in extended communities
    requested by: Pierre Aubry
 * Feature: healtcheck.py, python 2.6 and community support
    pulled from: Allan Feid

Version 3.2.18
 * Fix: add path for IPv6 was badly negotiated
    reported by: Robert Barnes

Version 3.2.17
 * Feature: make route auto-flush an option with an API call to flush routes on demand
 * Feature: make the reactor loop time an option (it allows for a faster flush of routes)
 * Feature: allow to disable the Adj-RIB-Out (can save lots of memory if you know what you are going to send)
    requested by: David Hauweele
 * Fix: Keep API routes between SIGUSR
 * Fix: Missing empty added nlri when the update only has withdrawn
    reported by Robert Barnes (and his co-workers) with a patch, thank you !
 * Fix: Single AS Path with AS Set were reported as empty AS Path and AS Set
    reported by: David Hauweele
 * Fix: possibly not sending withdrawal when it was required
    reported by: David Hauweele
 * Fix: typo in code causing crash when process went away
    reported by: Robert Barnes
 * Fix: RouterID MUST be an IPv4
    reported by: Kristopher Beevers
 * Fix: JSON output on EBGP and IBGP session is not the same
    reported by: Robert Barnes
 * Fix: route representation with labels and route distinguisher
 * Fix: do not double remove the BGP header size
    reported by: Hideaki HAYASHI
 * Fix: parsing flow NLRI, withdrawal were reported as announcement
 * Fix: printing extended communities
 * Fix: retry when network is blocking (issue 60)
    reported by: Hideaki HAYASHI
 * Change: remove next-hop from attributes in JSON as it is given in the announce section
 * Change: cleanup in configuration parsing
 * Change: the path-information, labels and route distinguisher are now printed before the next-hop

Version 3.2.16
 * Fix: fix an issue with RIB cache handling
 * Fix: fix an issue with Flow generation introduced recently (mandatory attributes are mandatory even for Flow Routes)
    thanks to: Quentin Loos for reporting the issue and helping fixing it
 * Fix: on SIGUSR no route withdrawal update was performed
    reported by: Sascha Schumann
 * Fix: Do not oversend routes for route refresh
    reported by: Hideaki HAYASHI
 * Fix: Bug when route when trying to withdraw an absent route with the API
    reported by: Peter Bristow
 * Fix: Malformed JSON message
    reported by: Robert Barnes
 * Fix: validate the FLAG of the attribute received (following our own advise on IDR)
 * Change: major RIB code modification
 * Change: match attributes using the flag value as well

Version 3.2.15
 * Fix: a wrong fix introducing a bug in 3.2.14

Version 3.2.14
 * Fix: do not leak route between peers
 * Fix: restore group level static group for all peers thereafter
 * Fix: a bug in group-updates causing attributes to not be included in the update message
 * Fix: a bug when update large than 4096 could be generated with group-updates
 * Fix: an issue with JSON generation
 * Fix: MD5 support had been removed by error from 3.2
 * Feature: allow to use quote with --decode
 * Feature: implement draft-ietf-idr-aigp-10

Version 3.2.13
 * Fix: do not send enhanced route refresh BoRR and EoRR on reconnection
 * Fix: do not take all the CPU when connecting

Version 3.2.12
 * Fix: the signal for reload were wrong in the debian script
    reported by: Sascha Schumann
 * Fix: a critical bug introduce in 3.2.11 when route were not resent on reconnect
    reported by: Sascha Schumann

Version 3.2.11
 * Feature: the TCP server allows 'neighbor' commands
    patch by: Hideaki HAYASHI
 * Feature: initial Enhanced route refresh initial implementation
    thanks to: Hideaki HAYASHI for reporting an issue before the release (some border cases still exist)
 * Fix: bug in generating API string, missing space
 * Fix: bug in generating API string, withdrawn reported as invalid announced
 * Fix: bug in generating API string, withdawn was missing Path-Information
 * Fix: route refresh implementation issues
 * Fix: a bug with capability parsing introduced with operational
    reported by: M. Brent Busby
 * Fix: be more aggressive on reconnection (3.2 was slower than 3.1)
    reported by: Sascha Schumann

Version 3.2.10
 * Fix: was not announcing add-path for IPv6 unicast
 * Fix: we were not sending the Notification messages
    reported by: Hideaki HAYASHI
 * Feature: add support for route-refresh (RFC 2918)

Version 3.2.9
 * Fix: some json generation issue
    reported by: Peter Spikings
 * Fix: bad decoding of withdrawn routes with label ( checking 0x80000 and not 0x800000 )
 * Fix: only treat 0x800000 as special for route withdrawal
 * Fix: we could believe we were already connected when we were not
 * Fix: handle when ExaBGP daftly connects to iself
 * Fix: did not parse add-path capability correctly (only registered the last family sent)
    reported Ryan Steinmetz
 * Fix: ASM messages were sent as ADM
 * Feature: decode shows the JSON representation of updates
 * Feature: start of support for draft-ietf-idr-operational-message-00
 * Feature: allow operational advisory message using the API

Version 3.2.8
 * Fix: correctly re-send routes between restart

Version 3.2.7
 * Fix: do not try to read empty body, causing loop delay

Version 3.2.6
 * Fix: bug in collision detection
 * Fix: prevent re-announcement of identical routes

Version 3.2.5
 * Feature: FlowSpec decoding (ExaBGP can decode incoming FlowSpec)
 * Feature: detect invalid netmask on route parsing
 * Feature: "next-hop self" is supported via the API
 * Feature: can accept incoming connect and perform collision detection
 * Feature: add support for draft-ietf-idr-flowspec-redirect-ip-00.txt
 * Feature: add missing DCSP marking from RFC 5575 (flowspec)
 * Feature: add missing traffic-action from RFC 5575 (flowspec)
 * Feature: add support for draft-raszuk-idr-flow-spec-v6-03
 * Feature: complete RFC 5575 by providing support for flow-vpn
 * Fix: async connect issues
    reported by: Vincent Bernat (with very good advice for the patch)
 * Fix: bad function defintions
    patch by: Vincent Bernat
 * Fix/Compatibility: bad naming of flow capability
 * Compatibility: -c becomes -f (it should not be used by users anyway)

Version 3.2.4
 * Feature: new update code generation can really group NLRI in one update packet
 * Feature: massive code cleanup, much easier to read
 * Feature: new RIB code (inbound and outbound tables) much faster
 * Compatibility: JSON next-hop for the route is not in the attribute anymore but the NLRI

Version 3.2.3
 * Fix: an issue in the 3.2.x series when the socket return a non-fatal error
    reported by: Daniel Bradshaw
 * Fix: an issue when the code would not behave correctly on network error
 * Fix: some issues when encoding vpnv4 routes
 * Fix: change the behaviour of the main peer loop (should behave more like expected - no bug reported tho)
 * Fix: many small fixes
 * Fix: bad encoding of FlowSpec Fragments
 * Feature: implemented some defensive coding practice (enable with exabgp.debug.defensive)
 * Feature: IO code now fully non blocking on read and write
 * Feature: total rewrite of the watchdog feature now extremely scalable

Version 3.2.2
 * Feature: allow to generate NOTIFICATION messages through the API
    requested by: Parag Jain
 * Feature: new syntax for the multiple neighbor announcement created in 3.1.13
    Allow to filter on more than the IP address
    requested by: Petr Lapukhov
 * Feature: better uid/euid/gid change check
 * Feature: allow to reload with restart of helper process with SIGUSR1
    patch by: Vincent Bernat
 * Feature: --decode can now be passed multiple messages to decode
 * Feature: -v,--version returns ExaBGP's version
 * Feature: be more robust on ^C
 * Feature: totally rewrote the networking code, it now better deal with blocking write and not not need buffering
 * Feature: user controlled open wait timer
 * Feature: handle unknown transitive attributes
 * Feature: allow the generation of generic attributes
 * Feature: faster parsing of consecutive updates with the same attributes
 * Feature: more regression testing
 * Fix: potential issue with multisession collision detection
 * Fix: with multisession recent python would refuse to copy an route due to a lock in logger of the neighbor object
 * Fix: could not handle NOTICATION sent during the OPEN negotiation stage
 * Fix: extra spaces in the configuration could cause bad parsing
    reported by: Parag Jain (with a patch for the RD case - thank you)
    reported by: Vincent Bernat (with an alternate solution)
 * Fix: ExaBGP would not connect if the OS did not implement SO_REUSEPORT
    reported by: Vincent Bernat
 * Fix: the configuration would not handle run program with upper case or spaces
    reported by: Vincent Bernat
 * Fix: bug in the networking code
    patch by: Vincent Bernat
 * Fix: an issue with received timer expiring when it should not have
    reported by: Eric Cables
 * Fix: do not try to parse Flow Route when perforing self-check (ExaBGP regression suite)
 * Compatibility: supervisor was renamed reactor
 * Compatibility: the word inet4/inet6 are now replaced by ipv4/ipv6
 * Compatibility: the option exabgp.tcp.block was removed following the networking code change
 * Compatibility: reload the configuration with SIGUSR1, reload configuration and processes with SIGUSR2
 * Compatinility: using SIGHUP will now TERMINATE ExaBGP and not reload the configuration
    reported by: Daniel Bradshaw (issue 32)

Version 3.1.13 - 6th July 2013
 * Fix: only clear buffered routes on restart and not reload (bug never reported)
 * Fix: an issue when parsing EOR
 * Fix: bug with RD community genration
    reported by: Parag Jain
 * Feature: use less memory on route change calculation
 * Feature: more regression testing
 * Feature: allow to control which neighbor will get API notification
    requested by: Parag Jain
 * Feature: allow to control which neighbors will get API notification
    requested by: Petr Lapukhov
 * Feature: allow delayed connections
    requested by: David Freeman
 * Feature: block on busy socket for performance testing
    requested by: David Freeman
 * Fix/Feature: only announce routes for the negociated family on a connection
    requested by: Andrew Hoyos

Version 3.1.12 - 16th May 2013
 * Fix: could crash when a family safi was not defined in the peer family group instead of exiting with an error
 * Fix: a bug in the generation of extended community (target and origin)

Version 3.1.11 - 2nd of May 2013
 * Fix/Feature: prevent exabgp api command to block the main loop if very long (issue 29)
 * Feature: better sharing of available time between api and peers
 * Fix: a bug when trying to stop exabgp and a worker process is unstable
 * Feature: count how many time a worker crashed and stop the application it is unstable (5 restart in 64 seconds)

Version 3.1.10 - 2nd of May 2013
 * Change: the JSON format of ASPath

Version 3.1.10 - 8th of April 2013
 * Change: relax a rule and let MED propagate on IBGP

Version 3.1.9 - 27th of March 2013
 * Fix: bug in logging
 * Fix: typo in neighbor printing

Version 3.1.8 - 22nd of March 2013
 * Fix: bad encoding of extended community for FlowSpec redirect
    reported by: Ozgur Karaman
 * Feature: unsupported before the next configuration format 'next-hop self', the neighbor MUST be defined first
    requested by: Federic Gabut-Deloraine

Version 3.1.7 - 18th of March 2013
 * Fix: api only get bgp session negotiation messages if neighbor-changes is set
    reported by: Lorenzo Murillo
 * Fix: json quoted integer and long by mistake
    reported by: Lorenzo Murillo
 * Fix: json used comma with no data to separate
    reported by: Lorenzo Murillo

Version 3.1.6 - 8th of March 2013
 * Fix: unclear log entry when removing route using API
    reported by: Lorenzo Murillo
 * Fix: withdrawn routes were always prepended with add-path information
 * Fix: bad withdrawal of routes (issue 11)
 * Fix: more sanity checking when parsing flow routes
 * Change: split configuration code to not be exabgp only
 * Feature: add a very simple BMP deamon (version 1 of the draft)

Version 3.1.5 - 18th of Febuary 2013
 * Fix: function name broking some features (issue 23)
    reported by: Lorenzo Murillo

Version 3.1.4 - 18th of Febuary 2013
 * Fix: Learn to spell negotiated (issue 21)
    reported by: Ian Wells
 * Feature: option to only attempt one TCP connection per peer (required by unittesting code)
 * Fix: a bug in code in charge of parsing legacy API names
 * Fix: fix relative path from exabgp
 * Fix: bug in api code causing crash
 * Fix: did not cleanup routes from the api before tokenisation (issue 22)
    reported by: Lorenzo Murillo
 * Fix: did not split routes from the api (issue 22)
    reported by: Lorenzo Murillo
 * Fix: when the api program was sending message too fast, some were missed (issue 22)
    reported by: Lorenzo Murillo
 * Fix: make peer name more unique (adding asn, and router-id) to prevent to router configuration to merge
 * Feature: restart the API program if we lost its file descriptor

Version 3.1.3 - 4th of Febuary 2013
 * Fix: JSON bugs (encoding for cluster-list, withdrawn routes)
    patch by: Vincent Bernat

Version 3.1.2 - 10th of January 2013
 * Copyright: updated all copyright notice (welcome to 2013)
 * Change: tidy process command name (keeping compatibility)
 * Feature: pass raw update message to the API
 * Feature: better control of the API message passed
 * Feature: allow/make work a global process for multiples peers (partial compatibility kept)

Version 3.1.1 - 6th of January 2013
 * Complete Fix: watchdog feature (issue 13)
 * Feature: JSON API 1.0, flowspec untested (issue 17)
 * Feature: allow to remove routes by only providing the nlri and next hop (issue 16)

Version 3.1.0 - 2nd of January 2013
 * Partial Fix: watchdog feature
    reported by: Ryan Steinmetz
 * Fix: problem with SIGHUP when deleting peer
    patch by: Justin Azoff (thank you)
 * Fix: cluster-list attribute was not passed to api correctly
 * Feature: MD5 support on FreeBSD (issue 14)
    patch by: Ryan Steinmetz (thank you)
 * Feature: caching of Community and Next-Hop
    requested by: Justin Azoff (with benchmarking gains report,thank you)
 * Feature: Store routes in neighbor as set and not list, so removal are O(1)
    patch by: Justin Azoff (thank you)
 * Feature: (experimental) Limit the memory used for parsed route caching
 * Feature: (experimental) json encoding on the API (issue 17) not tested with flow routes or complex routes

Version 3.0.11 - 21st of November 2012
 * Fix: add support for IPv6 MD5SUM
    reported by: Eiichiro Watanabe (with a patch, thank you)
 * Fix: RFC compliance, supporting keepalive timer of zero
 * Fix: parsing an invalid community string could cause a program crash
 * Feature: add possibility to disable route attribute caching to reduce memory usage
               (over a few hundred Mb saved per full routing tables)
    requested by Daniel Piekacz

Version 3.0.10 - 6th of September 2012
 * Fix: not removing duplicate route correctly (same nlri different attributes) (issue 7)
    patch by: Reggie Yam (thank you)

Version 3.0.9 - 5th of September 2012
 * Fix: problem when parsing ASN which are not fitting in a Python integer
    reported by: Matthias Cramer

Version 3.0.8 - 28th of August 2012
 * Fix: empty as-path route printing
 * Fix: bug in printing neighbor objects
 * Fix: the first route of any MultiProtocol Update did not get its attributes set
 * Fix: safi on extensive route printing
 * Feature: change the packet dump format to be cisco like
 * Change: added configuration self-checking (-t, --test)
 * Feature: added parsing of raw update in command line (--decode)
 * Feature: add a capability to disable asn4 support (useful when decoding routes)

Version 3.0.7 - 19th of August 2012
 * Fix: parser had a bug with multiple flow routes
    reported by Dmitry Lisakov and Oleg Alekseenko

Version 3.0.6 - 5th of August 2012
 * Fix: ommission during a variable name change
 * Fix: the example supervise script
 * Fix: withdrawing routes via helper program (issue 5)

Version 3.0.5 - 22 of July 2012
 * Feature: suppor for systemd
    patch by: Sébastien Luttringer
 * Fix: some unexpected verbosity when use the exabgp shell script on some OSes
    patch by: Sébastien Luttringer
 * Fix: possible miss of connection loss
 * Fix: EOR code (again)
 * Fix: we were deleting the next-hop of MP routes !
 * Fix: follow correctly RFC 4760 (MP) for route generation (it was working, we were lucky)
 * Fix: exabgp.daemon was spelt exabgp.deamon for the PID location migration
    reported by: Tim Gebbett
 * CHANGE: Do not start if the PID file exists
 * CHANGE: helpers can now get new message for EORs like "announced eor 1/1 (IPv4 unicast)"
 * Debian package update by:
    Henry-Nicolas Tourneur
 * ArchLinux package by:
    by: Sébastien Luttringer

Version 3.0.4 - 19 of July 2012
 * Fix: FlowSpec API change update forgotten
 * Fix: Provide the right user to -fi when upgrading on Debian
 * Fix: split option now works with non ipv4 unicast route
 * Fix: log level parsing with -d
 * Fix: need to change gid before uid when dropping privileges
 * Fix: do not run our forked program as the caller but the suid user (fix bug when daemonizing too)
 * Fix: bug when daemonizing and not using syslog
 * Fix: handle gracefully ^C during configuration load/reload
 * Feature: prevent SIGINT to reach the forked programs
 * Feature: allow multiple configuration files, which forks multiple main loops
 * Feature: send a "shutdown" message before terminating the worker processes
 * Feature: group-updates option in neighbor which group routes with the same attributes in one update
 * Feature: announce to helpers the start and end of update

Version 3.0.3 - 17 of July 2012 (unreleased experimental version)
 * Fix: bug in ASN4 path reconstruction
 * Fix: on peer close, do not carry untransmitted routes through the next cycle
 * Fix: on peer reload make sure all the routes are re-announced
 * Fix: massive CPU saving - only check for new route to announce when we have some
 * Fix: route buffering when sending many routes over slow connection/to slow routers was broken
    reported by Simon Woodhead (thank you for the testbed to debug it)
 * Feature: in the way we store route in memory for the route delta on config change
 * Feature: better reporting of message buffering
 * CHANGE: The way the routes as-path is printed/parsed (final for the 3.x.x)

Version 3.0.2 - 16 of July 2012 (unreleased experimental version)
 * CHANGE: python2.4 may work but it not supported anymore
 * Fix: as-path decoding issue with as-set being eaten (full rewrite of ASPATH and ASN4 parsing)
    reported by Rishabh Goel
 * Fix: bug with profiling
 * Fix: withdrawal was broken when path-info was added
 * API CHANGE: as-path configuration syntax (as-sequence removed)
 * CHANGE: restructuration of file hierarchy

Version 3.0.1 - 14 of July 2012 (unreleased experimental version)
 * Feature: caching of parsed attributes of route received (saving memory and CPU)
 * Feature: do not generate complex string with packet data if not printed
 * Feature: all objects are storing data in the wire format when possible
 * Feature: add AGGREGATOR and AS4_AGGREGATOR support
    requested by: Rishabh Goel <rgoel@internap.com>
 * Feature: add ATOMIC_AGGREGATE support
    requested by Rishabh Goel
 * Feature: faster configuration parsing
 * Feature: bring compatibility mode for option with 2.0.x
 * Feature: support for RFC 4659 BGP-MPLS IP VPN Extension for IPv6 VPN
 * Fix: harmless bug in the EOR generation
 * Fix: missing family announcement in open when autogenerated with option "all"
 * Fix: silly bug in profiling
 * Fix: clusterid and originator_id were not added to generated routes
 * Fix: were not parsing extended-community in multi-line routes
 * Fix: flow-spec route creation (broken during the work for 3.0.0)
 * Fix: typo when generating route string with labels
 * Fix: problem when forking on BSD/Darwin
 * Change: to ASN4 code

Version 3.0.0 - 13 of July 2012 (unreleased experimental version)
 * Major version change due to incompatible CLI interface with version 1.x.x and 2.x.x
 * Major version change due to a change of API behaviour with the forked worker processes

 * Change : Many printed message have changed, including OPEN MultiProtocol
 * CLI Change: use new ini file and environment values for configuration
 * API Change: send "up" message to worker process when neighbour OPEN negotiation is complete (not on TCP up)
 * API Change: the format of the line sent to the worker changed, neighbor name include multi-session information
 * API Change: the down message sent to help programs now include a reason for the shutdown of the session
 * API Change: use the word withdrawn when the route was received, withdraw when it is an action, same for announce and announced
 * API Addition: send "connected" to worker when neighbour TCP session is established (replace previous 'up')
 * API Addition: requires peer-updates under 'process' to announce peer status changes
 * API Addition: show routes, show routes extensive, show neighbors
 * Fix: were not dropping root privileges correctly
 * Fix: reset counters correctly for number of routes seen (only affects the logs)
 * Fix: prevent 100% CPU usage/loop when trying to read on unreliable links
 * Fix: correctly process IPv6 routes with 32 bytes long next-hop
    reported by Daniel Piekacz (with patch, thank you)
 * Fix: problem on broken pipe with the helper program
 * Fix: correct sending of message to helper program (every worker was getting every peers messages)
 * Fix: if an helper program goes away, do not try to restart the peer (prevent surprises)
 * Fix: problem when writing too fast and causing EGAIN errno failure on the socket (mostly/only on Mac OSX)
    reported by Simon Helson (with patch, thank you)
 * Fix: a nasty bug when dynamic route announcement would not work when no routes were setup
    reported by Tim Gebbett
 * Fix: bad counting of routes parsed (not resetting in some case)
 * Fix: badly printed local-preference when generating route representation
 * Fix: bug when trying to daemonise ExaBGP, caused by unclosed FD
    reported by Ryan Lane (with a patch, thank you)
 * Fix: parse correctly routes with empty AS-SET or AS-SEQUENCE
 * Feature: hidden option to change BGP select timeout (use at your own risk - do not ask me where it is - it is hidden)
 * Feature: announce EOR even if Graceful-Restart was not negotiated but only MultiProtocol
 * Feature: implementation of draft-ietf-idr-bgp-multisession-06
    use capability 131 (and not 68) for multisession to achieve interop with Cisco
 * Feature: following RFC 6608 new notification codes
 * Feature: to the logging code and message filtering
 * Feature: support RFC 3765 (NOPEER community)
 * Feature: support for draft-ietf-idr-add-paths-07 (even IPv6 even if it is not supported by anyone)
    requested by: Rishabh Goel (Thank you for giving me a BGP session to an XR)
 * Feature: support for RFC 4456 (BGP Route Reflection: An Alternative to Full Mesh Internal BGP (IBGP))
    more exactly the generation and parsing of originator-id and cluster-list attributes
    requested by Rishabh Goel
 * Feature: add tcp timeout control for connection over very slow ebgp multihop (dangerous, use with care)
 * Feature: control of the MP families announced in the OPEN message
 * Feature: support for RFC 3107 and 4364 (Carrying Label Information in BGP-4)
 * Feature: selfcheck, allow to check if the routes we generate pass our own parser

Version 2.0.8 - 31 of March 2012 (stable version)
 * Fix: the update grouping could cause message up to "header size" bigger than allowed.
 * Fix: caller script path detection

Version 2.0.7 - 24 of March 2012
 * Fix: debian packaging issue
 * Note: Only released for debian (again :p)

Version 2.0.6 - 28 of Febuary 2012 (stable version)
 * Feature: update grouping up to 4096 bytes
 * Fix: debian packaging issue

Version 2.0.5 - 10 of Febuary 2012
 * Feature: allow named community
 * Fix: bad flowspec component size calculation for large flow routes
 * Fix: bad attribute generation for attributes bigger than 256 chars
 * Fix: allows to pass arguments to the helper programs
 * Contribution: route collector utilities from Daniel Piekacz

Version 2.0.4 - 1st of Febuary 2012
 * Fix: sending any signal stoped the program instead of reloading

Version 2.0.3 - 1st of Febuary 2012
 * Feature: now sending help "neighbor <ip> up" when a neighbor goes up
 * Fix: now sending correctly "neighbor <ip> down" when a neighbor goes down
 * Fix: a bug when parsing "split" configuration
 * Fix: sending routes faster than a router can accept does not cause the BGP session to go down
    problem found by Eric Nghia Nguyen Duy (thank you for giving me access to his lab to fix the issue)
 * Feature: Buffering message we can not send if sockets return a transient failure
 * Feature: Limiting how long and how deep the buffer are kept before we kill the session
 * Fix: under load we could receive partial messages, read until we have it all
 * Fix: we were not always sending the 'down' message to handlers
 * Fix: handle signal during select
 * Internal Change: how we read from socket
 * User Change: new DEBUG_CORE option (alias for DEBUG_SUPERVISOR, DEBUG_DAEMON, DEBUG_PROCESS, DEBUG_MESSAGE, DEBUG_TIMER, DEBUG_ROUTE)
 * User Change: DEBUG_ROUTES is deprecated please use DEBUG_ROUTE (2.0.x release with have both values)
 * Feature: Parsing AS4_PATH message and merging AS_PATH when required
 * Fix: possible problem with session establishment
 * Feature: extendeded community are available in the configuration file
 * Feature: printed routes now include extended community information
 * Fix: bad route generation for OLD BGP speakers, previously not including 2 bytes ASN in the AS4_PATH

Version 2.0.2 - 1st of January 2012
 * Copyright: updated all copyright notice (welcome to 2012)
 * Fix : would not daemonise correctly
 * Fix: we were mistakenly not displaying Notify sent on errors
 * Fix: some debian packaging issues
 * Fix: bug when parsing unknown open capability
 * Fix: forgotten to allow some route option on multiline
 * User Change: implemented RFC 6286 BGP Identifier released restrictions
 * Improvment: recognise multisession capability (draft-ietf-idr-bgp-multisession-06)
 * Improvment: allow the configuration of route which will not be announced on configuration reload (to work in conjunction with watchdog)
    requested by Marco d'Itri

Version 2.0.1 - 8th of December 2011
 * Fix : Regression on FlowSpec
 * Fix : interpreter not found on some Linux version
    (issue 3) reported by  Sebastien Luttringer

Version 2.0.0 - 3rd of December 2011 (experimental version)
 * Feature: can set flowspec communities
    requested by Yiming Gong
 * Feature: incoming route parsing for processing by an external application
    requested by Daniel Piekacz (and others)
 * Improvment: Add profiling features to find bottlenecks
 * Improvment: Code speedup following profiling
 * Internal Change : lots of folder restructuration
 * Internal Change : all includes now under exabpg and not bgp
 * User Change : move the program from bin to sbin, and renamed it from bgpd to exabgp
 * User Change : configuration folder now called exabgp to match debian package
 * User Change : move all external processes in the exabgp configuration folder

Version 1.3.4 - 21th of September 2011 (stable version)
 * Feature: added support for asdot/asdot+
    requested by jonlooney (with a patch - thank you)
 * Fix: when the pid file could not be written, the daemon was crashing on exit

Version 1.3.3 - 25th of June 2011
 * Feature: massive speed improvement when reloading with many routes (60 to 2 seconds with 10k routes)
    reported by Martin Baum (with proof of concept patch)

Version 1.3.2 - 23rd of June 2011
 * Fix bug where we would not wait long enough for OPEN/KEEPALIVE messages on startup
    reported by: Yann Berthier

Version 1.3.1 - 3rd of May 2011
 * Fix bug in configuration parsing introduce just before 1.3.0
 * Feature: make tcp-server implement all the internal API available

Version 1.3.0 - 2nd of May 2011
 * Feature: reduce likelyness of route update recalculation causing us to not send keepalive in time
 * Fix: introduced a bug in neighbor printing
 * Fix: we were trying to send a KEEPALIVE after the initial routes, but it was not going
 * Fix: a work around a python bug with TCP was not implemented everywhere
 * Feature: adding a 'ttl-security' to allow to explicit setup of TCP TTL
 * Feature: better handling of BGP timer for keepalive
 * Feature: refuse to run as root, try to run as nobody automatically, uid/gid set to the user defined by env USER otherwise
 * Removed: the old wiki documentation
 * Feature: Debian Packaging (author and maintainer: Henry-Nicolas Tourneur - thank you)
 * Change: renamed env variable DAEMON to DAEMONIZE (to prevent name clash with Debian)
 * Feature: added env variable PDB if set the program will call pdb, the python debugger, on program fault
 * Feature: it is now possible to get some routes withdrawn from an external process (see watchdog example conf.)
    warning: this code is not yet considered production ready, expect some bugs for complex configurations
 * Feature: it is now possible to modify the configuration without reload from external proccess (see process example conf.)
    warning: this code is not yet considered production ready, expect some bugs for complex configurations
 * Fix: make sure we can setup a session even if no route (ie: AFI/SAFI families for Mulitprotocol) are in the configuration
 * Fix: many small bug fixes, simple code refactorisation, ...

Version 1.2.0 - 25th of January 2011
 * Feature: Allow to break route in more specific (ie define a /22 and get 4x /24 announced)
                This is useful when blackholing traffic to make sure no routes more specific are received from your network peer/transit
    requested by : Renaud Chaput
 * Feature: Save the program PID into a file (set the PID= environment value with the file path)
    requested by : Renaud Chaput
 * Feature: Add syslog support (env SYSLOG= nothing for local syslog, a file name (auto-rotate) or host:<host> for remote syslog)
    requested by : Josh Ward
 * Feature: Can now daemonise (env DAEMON= detach and send the program in the background)
    requested by : Josh Ward
 * Feature: Selection of what subsystems to log, more readable logs (well, less unreadeable to be exact)
 * Feature: Create a new "group" in the configuration to share routes and configuration options between neighbors
    requested by : Multiple people
 * Fix: non detection of MD5 change on configuration reload
 * Feature: support distutil with a setup.py file for easy installation

Version 1.1.0 - 10th of January 2011
 * Feature: Tested and completed TCP MD5 signature
    contribution: MD5 TCP code by David Farrar

Version 1.0.4 - 8th of January 2011
 * Feature: can now toggle debuging using environment values (DEBUG_CONFIGURATION, DEBUG_SUPERVISOR, DEBUG_WIRE)
 * Fix: some change to the AS_PATH generation code (some routers did not accept empty AS_PATH as it was encoded before)
    reported by: R.P. Aditya
 * Fix: some interoperability issue with openbgpd (could not parse their OPEN message)
    (issue 1) reported by Manuel Guesdon
 * Experimental: Some MD5 for Linux (untested - surely not working)

Version 1.0.3 - 6th of January 2011
 * Fix: missing default localpref on IBGP session if not specified on the route
 * Feature: more verbose messages in case of OPEN negociation issue
 * Fix: typo preventing 4 Bytes ASN to work

Version 1.0.2 - 22nd of October 2010
 * Feature: only try to generate UPDATE messages if the configuration was changed (save quite some CPU as the algorithm is really naive)
 * Fix : a neighbor configuration change could have been undetected on SIGHUP/SIGALRM
    reported by: Yann Berthier
 * Fix : reloading the configuration did not detect the removed routes
    reported by Renaud Chaput
 * Fix : a bug in the format of the UPDATE for route withdrawal causing Cisco (and not Quagga) to tear the session
    reported by Renaud Chaput

Version 1.0.1 - 7th of September 2010
 * Fixes an issue with some python versions (at least 2.5.2) when sending a large number of routes (several hundred). Some messages could be sent in multiple parts, causing the parser at the other end to barf (Thank you to Renaud Chaput for the bug report)<|MERGE_RESOLUTION|>--- conflicted
+++ resolved
@@ -154,11 +154,9 @@
    patch by: Stacey Sheldon (Corsa)
  * Fix: Update RIB cache families on configuration reload
     patch by: Brian Johnson
-<<<<<<< HEAD
  * Change: Update show neighbors output to be parseable by configuration parser
-=======
+    patch by: Brian Johnson
  * Feature: Allow configuration parsing of a string or a file
->>>>>>> cf7e2659
     patch by: Brian Johnson
 
 Version 3.4.10
