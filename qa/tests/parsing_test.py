--- conflicted
+++ resolved
@@ -25,27 +25,6 @@
 
 
 class TestControl (unittest.TestCase):
-<<<<<<< HEAD
-    def setUp (self):
-        location = os.path.abspath(os.path.join(os.path.dirname(__file__),'..','conf','*.conf'))
-        self.files = glob.glob(location)
-
-    # These files contains invalid attribute we can not parse
-    skip = 'attributes.conf'
-
-    def test_all_configuration (self):
-        neighbors = []
-        for filename in self.files:
-            if filename.endswith(self.skip):
-                continue
-            print '-'*80
-            print filename
-            print '='*80
-            configuration = Configuration([filename,])
-            configuration.reload()
-            self.assertEqual(check_neighbor(configuration.neighbor),True)
-            del configuration
-=======
 	def setUp (self):
 		location = os.path.abspath(os.path.join(os.path.dirname(__file__),'..','conf','*.conf'))
 		self.files = glob.glob(location)
@@ -65,7 +44,6 @@
 			configuration.reload()
 			self.assertEqual(check_neighbor(configuration.neighbors),True)
 			del configuration
->>>>>>> d23d8d48
 
 if __name__ == '__main__':
 	unittest.main()