#!/usr/bin/env python
# encoding: utf-8
"""
setup.py

Created by Thomas Mangin on 2011-01-24.
Copyright (c) 2009-2015 Exa Networks. All rights reserved.
"""

import os
import sys
import imp
import platform
from shutil import rmtree
from setuptools import setup
from distutils.util import get_platform
import six

<<<<<<< HEAD
dryrun = False

=======
CHANGELOG = os.path.join(os.getcwd(),os.path.dirname(sys.argv[0]),'CHANGELOG')
VERSION_PY = os.path.join(os.getcwd(),os.path.dirname(sys.argv[0]),'lib/exabgp/version.py')
DEBIAN = os.path.join(os.getcwd(),os.path.dirname(sys.argv[0]),'debian/changelog')
EGG = os.path.join(os.getcwd(),os.path.dirname(sys.argv[0]),'lib/exabgp.egg-info')
BUILD_EXABGP = os.path.join(os.getcwd(),os.path.dirname(sys.argv[0]),'build/lib/exabgp')
BUILD_ROOT = os.path.join(os.getcwd(),os.path.dirname(sys.argv[0]),'build')


dryrun = False

json_version = '4.0.0'
text_version = '4.0.0'

>>>>>>> d23d8d48
version_template = """\
import os

release = "%s"
json = "%s"
text = "%s"
version = os.environ.get('EXABGP_VERSION',release)

# Do not change the first line as it is parsed by scripts

if __name__ == '__main__':
	import sys
	sys.stdout.write(version)
"""

debian_template = """\
exabgp (%s-0) unstable; urgency=low

  * Latest ExaBGP release.

 -- Vincent Bernat <bernat@debian.org>  %s

"""

if sys.argv[-1] == 'help':
	print("""\
python setup.py help     this help
python setup.py cleanup  delete left-over file from release
<<<<<<< HEAD
=======
python setup.py current  show the current version
python setup.py next     show the next version
python setup.py version  set the content of the version include file
>>>>>>> d23d8d48
python setup.py push     update the version, push to github
python setup.py release  tag a new version on github, and update pypi
python setup.py pypi     create egg/wheel
python setup.py debian   prepend the current version to debian/changelog
""")
	sys.exit(0)


def versions ():
	versions = []
	with open(CHANGELOG) as changelog:
		six.next(changelog)  # skip the word version on the first line
		for line in changelog:
			if line.lower().startswith('version '):
				version = line.split()[1]
				versions.append(version)
	return versions


def remove_egg ():
	if os.path.exists(EGG):
		print('removing left-over egg')
		rmtree(EGG)
	if os.path.exists(BUILD_EXABGP):
		print('removing left-over egg')
		rmtree(BUILD_ROOT)


remove_egg()

if sys.argv[-1] == 'cleanup':
	sys.exit(0)

if sys.argv[-1] == 'current':
	print(versions()[1])
	sys.exit(0)

if sys.argv[-1] == 'next':
	print(versions()[0])
	sys.exit(0)

def set_version ():
	next_version = versions()[0]
	git_version = os.popen('git rev-parse --short HEAD').read().strip()
	full_version = "%s-%s" % (next_version,git_version)

	with open(VERSION_PY,'w') as version_file:
		version_file.write(version_template % (
			full_version,
			json_version,
			text_version
		))

	version = imp.load_source('version',VERSION_PY).version

	if version != full_version:
		import pdb; pdb.set_trace()
		print('version setting failed')
		sys.exit(1)

	return git_version

#
# Set the content of the version file
#

<<<<<<< HEAD
=======
if sys.argv[-1] == 'version':
	set_version()
	sys.exit(0)

>>>>>>> d23d8d48
#
# Show python readme.rst
#

#
# Push a new version to github
#

if sys.argv[-1] == 'push':
	git_version = set_version()

	commit = 'git ci -a -m "updating version to %s"' % git_version
	push = 'git push'

	ret = dryrun or os.system(commit)
	if ret:
		print('failed to commit')
		sys.exit(ret)

	ret = dryrun or os.system(push)
	if ret:
		print('failed to push')
		sys.exit(ret)

	sys.exit(0)

#
# update the debian changelog
#

def debian ():
	from email.utils import formatdate

	version = imp.load_source('version',VERSION_PY).version

	with open(DEBIAN, 'w') as w:
		w.write(debian_template % (version,formatdate()))

	print('updated debian/changelog')

if sys.argv[-1] == 'debian':
	debian()
	sys.exit(0)

#
# Check that that there is no version inconsistancy before any pypi action
#

if sys.argv[-1] == 'release':
	print('figuring valid next release version')

	tags = os.popen('git tag').read().split('-')[0].strip()
<<<<<<< HEAD
	versions = [[int(_) for _ in tag.split('.')]  for tag in tags.split('\n')
                    if tag.count('.') == 2 and tag[0].isdigit()]
	latest = sorted(versions)[-1]
=======
	tag_versions = [
		[int(_) for _ in tag.split('.')]  for tag in tags.split('\n')
		if tag.count('.') == 2 and tag[0].isdigit()
	]
	latest = sorted(tag_versions)[-1]
>>>>>>> d23d8d48
	next = [
		'.'.join([str(_) for _ in (latest[0], latest[1], latest[2]+1)]),
		'.'.join([str(_) for _ in (latest[0], latest[1]+1, 0)]),
		'.'.join([str(_) for _ in (latest[0]+1, 0, 0)]),
	]

	print('valid versions are:', ', '.join(next))
	print('checking the CHANGELOG uses one of them')

	next_version = versions()[0]
	if next_version.count('.') != 2:
		print('invalid new version in CHANGELOG')
		sys.exit(1)

	print('ok, next release is %s' % next_version)
	print('checking that this release is not already tagged')

	if next_version in tags.split('\n'):
		print('this tag was already released')
		sys.exit(1)

	print('ok, this is a new release')
	print('rewriting lib/exabgp/version.py')

	git_version = os.popen('git rev-parse --short HEAD').read().strip()
	full_version = "%s-%s" % (next_version,git_version)

	with open(VERSION_PY,'w') as version_file:
		version_file.write(version_template % (
			full_version,
			json_version,
			text_version
		))

	debian()

	print('checking if we need to commit a version.py change')

	commit = None
	status = os.popen('git status')
	for line in status.read().split('\n'):
		if 'modified:' in line:
			if 'lib/exabgp/version.py' in line or 'debian/changelog' in line:
				if commit is not False:
					commit = True
			else:
				commit = False
		elif 'renamed:' in line:
			commit = False

	if commit is True:
		command = "git commit -a -m 'updating version to %s'" % next_version
		print('\n>', command)

		ret = dryrun or os.system(command)
		if ret:
			print('return code is', ret)
			print('could not commit version change (%s)' % next_version)
			sys.exit(1)
		print('version.py was updated')
	elif commit is False:
		print('more than one file is modified and need updating, aborting')
		sys.exit(1)
	else:  # None
		print('version.py was already set')

	print('tagging the new version')
	command = "git tag -a %s -m 'release %s'" % (next_version,next_version)
	print('\n>', command)

	ret = dryrun or os.system(command)
	if ret:
		print('return code is', ret)
		print('could not tag version (%s)' % next_version)
		sys.exit(1)

	print('pushing the new tag to local repo')
	command = "git push --tags"
	print('\n>', command)

	ret = dryrun or os.system(command)
	if ret:
		print('return code is', ret)
		print('could not push release version')
		sys.exit(1)

	print('pushing the new tag to upstream')
	command = "git push --tags upstream"
	print('\n>', command)

	ret = dryrun or os.system(command)
	if ret:
		print('return code is', ret)
		print('could not push release version')
		sys.exit(1)
	sys.exit(0)

if sys.argv[-1] in ('pypi'):
	print()
	print('updating PyPI')

	command = "python setup.py sdist upload"
	print('\n>', command)

	ret = dryrun or os.system(command)
	if ret:
		print('return code is', ret)
		print('could not generate egg on pypi')
		sys.exit(1)

	remove_egg()

	command = "python setup.py bdist_wheel upload"
	print('\n>', command)

	ret = dryrun or os.system(command)
	if ret:
		print('return code is', ret)
		print('could not generate wheel on pypi')
		sys.exit(1)

	print('all done.')
	sys.exit(0)


def packages (lib):
	def dirs (*path):
		for location,_,_ in os.walk(os.path.join(*path)):
			yield location

	def modules (lib):
		return six.next(os.walk(lib))[1]

	r = []
	for module in modules(lib):
		for d in dirs(lib,module):
			r.append(d.replace('/','.').replace('\\','.')[len(lib)+1:])
	return r


def filesOf (direcotry):
	files = []
	for l,d,fs in os.walk(direcotry):
		if not d:
			for f in fs:
				files.append(os.path.join(l,f))
	return files


def testFilesOf (direcotry):
	files = []
	for l,d,fs in os.walk(direcotry):
		if not d:
			for f in fs:
				if f.endswith('.run') or f.endswith('.conf'):
					files.append(os.path.join(l,f))
	return files


os_name = platform.system()

files_definition = [
	('share/exabgp/processes',filesOf('etc/exabgp')),
	('share/exabgp/etc',testFilesOf('qa/conf')),
]

if os_name != 'NetBSD':
	if sys.argv[-1] == 'systemd':
		files_definition.append(('/usr/lib/systemd/system',filesOf('etc/systemd')))

version = imp.load_source('version','lib/exabgp/version.py').version
try:
	description_rst = open('PYPI.rst').read() % {'version': version}
except IOError:
	description_rst = 'ExaBGP'

try:
	description_rst = open('PYPI.rst').read() % {'version': version}
except IOError:
	description_rst = 'ExaBGP'

setup(
	name='exabgp',
	version=version,
	description='BGP swiss army knife',
	long_description=description_rst,
	author='Thomas Mangin',
	author_email='thomas.mangin@exa-networks.co.uk',
	url='https://github.com/Exa-Networks/exabgp',
	license='BSD',
	keywords='BGP routing SDN FlowSpec HA',
	platforms=[get_platform(),],
	package_dir={'': 'lib'},
	packages=packages('lib'),
	package_data={'': ['PYPI.rst']},
<<<<<<< HEAD
#	scripts=['sbin/exabgp',],
	download_url='https://github.com/Exa-Networks/exabgp/archive/%s.tar.gz' % version,
	data_files=files_definition,
	install_requires=['setuptools'],
=======
	download_url='https://github.com/Exa-Networks/exabgp/archive/%s.tar.gz' % version,
	data_files=files_definition,
	setup_requires=['setuptools'],
>>>>>>> d23d8d48
	classifiers=[
		'Development Status :: 5 - Production/Stable',
		'Environment :: Console',
		'Intended Audience :: System Administrators',
		'Intended Audience :: Telecommunications Industry',
		'License :: OSI Approved :: BSD License',
		'Operating System :: POSIX',
		'Operating System :: MacOS :: MacOS X',
		'Operating System :: Microsoft :: Windows',
		'Programming Language :: Python',
		'Programming Language :: Python :: 2.7',
		'Topic :: Internet',
	],
	entry_points={
		'console_scripts': [
			'exabgp = exabgp.application:run_exabgp',
		],
	},
)<|MERGE_RESOLUTION|>--- conflicted
+++ resolved
@@ -16,10 +16,6 @@
 from distutils.util import get_platform
 import six
 
-<<<<<<< HEAD
-dryrun = False
-
-=======
 CHANGELOG = os.path.join(os.getcwd(),os.path.dirname(sys.argv[0]),'CHANGELOG')
 VERSION_PY = os.path.join(os.getcwd(),os.path.dirname(sys.argv[0]),'lib/exabgp/version.py')
 DEBIAN = os.path.join(os.getcwd(),os.path.dirname(sys.argv[0]),'debian/changelog')
@@ -33,7 +29,6 @@
 json_version = '4.0.0'
 text_version = '4.0.0'
 
->>>>>>> d23d8d48
 version_template = """\
 import os
 
@@ -62,12 +57,9 @@
 	print("""\
 python setup.py help     this help
 python setup.py cleanup  delete left-over file from release
-<<<<<<< HEAD
-=======
 python setup.py current  show the current version
 python setup.py next     show the next version
 python setup.py version  set the content of the version include file
->>>>>>> d23d8d48
 python setup.py push     update the version, push to github
 python setup.py release  tag a new version on github, and update pypi
 python setup.py pypi     create egg/wheel
@@ -134,13 +126,10 @@
 # Set the content of the version file
 #
 
-<<<<<<< HEAD
-=======
 if sys.argv[-1] == 'version':
 	set_version()
 	sys.exit(0)
 
->>>>>>> d23d8d48
 #
 # Show python readme.rst
 #
@@ -193,17 +182,11 @@
 	print('figuring valid next release version')
 
 	tags = os.popen('git tag').read().split('-')[0].strip()
-<<<<<<< HEAD
-	versions = [[int(_) for _ in tag.split('.')]  for tag in tags.split('\n')
-                    if tag.count('.') == 2 and tag[0].isdigit()]
-	latest = sorted(versions)[-1]
-=======
 	tag_versions = [
 		[int(_) for _ in tag.split('.')]  for tag in tags.split('\n')
 		if tag.count('.') == 2 and tag[0].isdigit()
 	]
 	latest = sorted(tag_versions)[-1]
->>>>>>> d23d8d48
 	next = [
 		'.'.join([str(_) for _ in (latest[0], latest[1], latest[2]+1)]),
 		'.'.join([str(_) for _ in (latest[0], latest[1]+1, 0)]),
@@ -375,10 +358,6 @@
 		files_definition.append(('/usr/lib/systemd/system',filesOf('etc/systemd')))
 
 version = imp.load_source('version','lib/exabgp/version.py').version
-try:
-	description_rst = open('PYPI.rst').read() % {'version': version}
-except IOError:
-	description_rst = 'ExaBGP'
 
 try:
 	description_rst = open('PYPI.rst').read() % {'version': version}
@@ -399,16 +378,9 @@
 	package_dir={'': 'lib'},
 	packages=packages('lib'),
 	package_data={'': ['PYPI.rst']},
-<<<<<<< HEAD
-#	scripts=['sbin/exabgp',],
-	download_url='https://github.com/Exa-Networks/exabgp/archive/%s.tar.gz' % version,
-	data_files=files_definition,
-	install_requires=['setuptools'],
-=======
 	download_url='https://github.com/Exa-Networks/exabgp/archive/%s.tar.gz' % version,
 	data_files=files_definition,
 	setup_requires=['setuptools'],
->>>>>>> d23d8d48
 	classifiers=[
 		'Development Status :: 5 - Production/Stable',
 		'Environment :: Console',
