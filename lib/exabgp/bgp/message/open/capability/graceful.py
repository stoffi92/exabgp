# encoding: utf-8
"""
graceful.py

Created by Thomas Mangin on 2012-07-17.
Copyright (c) 2009-2015 Exa Networks. All rights reserved.
"""

from struct import pack
from struct import unpack

from exabgp.vendoring import six

from exabgp.util import character
from exabgp.util import ordinal
from exabgp.util import concat_bytes_i
from exabgp.util import concat_bytes

from exabgp.protocol.family import AFI
from exabgp.protocol.family import SAFI
from exabgp.bgp.message.open.capability.capability import Capability

# =========================================================== Graceful (Restart)
# RFC 4727 - https://tools.ietf.org/html/rfc4727


@Capability.register()
class Graceful (Capability,dict):
	MAX = 0xFFFF
	ID = Capability.CODE.GRACEFUL_RESTART

	TIME_MASK     = 0x0FFF
	FLAG_MASK     = 0xF000

	# 0x8 is binary 1000
	RESTART_STATE = 0x08
	FORWARDING_STATE = 0x80

	def set (self, restart_flag, restart_time, protos):
		self.restart_flag = restart_flag
		self.restart_time = restart_time & Graceful.TIME_MASK
		for afi,safi,family_flag in protos:
			self[(afi,safi)] = family_flag & Graceful.FORWARDING_STATE
		return self

	def extract (self):
		restart  = pack('!H',((self.restart_flag << 12) | (self.restart_time & Graceful.TIME_MASK)))
		families = [(afi.pack(),safi.pack(),character(self[(afi,safi)])) for (afi,safi) in self.keys()]
		sfamilies = concat_bytes_i(concat_bytes(pafi,psafi,family) for (pafi,psafi,family) in families)
		return [concat_bytes(restart,sfamilies)]

	def __str__ (self):
		families = [(str(afi),str(safi),hex(self[(afi,safi)])) for (afi,safi) in self.keys()]
		sfamilies = ' '.join(["%s/%s=%s" % (afi,safi,family) for (afi,safi,family) in families])
		return "Graceful Restart Flags %s Time %d %s" % (hex(self.restart_flag),self.restart_time,sfamilies)

	def json (self):
		d = {
			'name':'"graceful restart"',
			'time':self.restart_time,
			'address-family-flags':'{%s } ' % (
				', '.join('"%s/%s": [%s ]' % (
					' %s' % afi, safi, ' "restart"' if family & 0x80 else '') for afi, safi, family in [
						(str(a), str(s), self[(a,s)]) for (a,s) in self.keys()
					]
				)
			),
			'restart-flags':'[%s] ' % (' "forwarding" ' if self.restart_flag & 0x8 else ' ')
		}

		return '{ %s}' % ','.join('"%s": %s' % (k,v) for k,v in six.iteritems(d))

	def families (self):
		return self.keys()

	@staticmethod
	def unpack_capability (instance, data, capability=None):  # pylint: disable=W0613
		# XXX: FIXME: should raise if instance was already setup
		restart = unpack('!H',data[:2])[0]
		restart_flag = restart >> 12
		restart_time = restart & Graceful.TIME_MASK
		data = data[2:]
		families = []
		while data:
			afi = AFI.unpack(data[:2])
			safi = SAFI.unpack(data[2])
<<<<<<< HEAD
			flag_family = ord(data[3])
=======
			flag_family = ordinal(data[3])
>>>>>>> d23d8d48
			families.append((afi,safi,flag_family))
			data = data[4:]
		return instance.set(restart_flag,restart_time,families)<|MERGE_RESOLUTION|>--- conflicted
+++ resolved
@@ -84,11 +84,7 @@
 		while data:
 			afi = AFI.unpack(data[:2])
 			safi = SAFI.unpack(data[2])
-<<<<<<< HEAD
-			flag_family = ord(data[3])
-=======
 			flag_family = ordinal(data[3])
->>>>>>> d23d8d48
 			families.append((afi,safi,flag_family))
 			data = data[4:]
 		return instance.set(restart_flag,restart_time,families)