# encoding: utf-8
"""
community.py

Created by Thomas Mangin on 2009-11-05.
Copyright (c) 2009-2015 Exa Networks. All rights reserved.
"""

from exabgp.util import ordinal
from exabgp.bgp.message.update.attribute import Attribute

from struct import pack

from struct import pack

# ======================================================= ExtendedCommunity (16)
# XXX: Should subclasses register with transitivity ?


class ExtendedCommunity (Attribute):
	ID = Attribute.CODE.EXTENDED_COMMUNITY
	FLAG = Attribute.Flag.TRANSITIVE | Attribute.Flag.OPTIONAL

	COMMUNITY_TYPE    = 0x00  # MUST be redefined by subclasses
	COMMUNITY_SUBTYPE = 0x00  # MUST be redefined by subclasses
	NON_TRANSITIVE    = 0x40

	registered_extended = {}

	@classmethod
	def register (cls, klass):
		cls.registered_extended[(klass.COMMUNITY_TYPE & 0x0F,klass.COMMUNITY_SUBTYPE)] = klass
		return klass

	# size of value for data (boolean: is extended)
	length_value = {False:7, True:6}
	name = {False: 'regular', True: 'extended'}

	__slots__ = ['community']

	def __init__ (self, community):
		# Two top bits are iana and transitive bits
		self.community = community

	def __eq__(self, other):
		return \
			self.ID == other.ID and \
			self.FLAG == other.FLAG and \
			self.community == other.community

	def __ne__(self, other):
		return not self.__eq__(other)

	def __lt__ (self, other):
		return self.community < other.community

	def __le__ (self, other):
		return self.community <= other.community

	def __gt__ (self, other):
		return self.community > other.community

	def __ge__ (self, other):
		return self.community >= other.community

	def iana (self):
		return not not (self.community[0] & 0x80)

	def transitive (self):
		# bit set means "not transitive"
<<<<<<< HEAD
		#RFC4360:
		#        T - Transitive bit
		#
		#            Value 0: The community is transitive across ASes
		#
		#            Value 1: The community is non-transitive across ASes
=======
		# RFC4360:
		#   T - Transitive bit
		#     Value 0: The community is transitive across ASes
		#     Value 1: The community is non-transitive across ASes
>>>>>>> d23d8d48
		return not (self.community[0] & 0x40)

	def pack (self, negotiated=None):
		return self.community
<<<<<<< HEAD
	
	def _packedTypeSubtype(self, transitive=True):
		# if not transitive -> set the 'transitive' bit, as per RFC4360
		return pack(
			'!BB',
			self.COMMUNITY_TYPE if transitive else self.COMMUNITY_TYPE | 0x40,
			self.COMMUNITY_SUBTYPE
		)
	
=======

	def _subtype (self, transitive=True):
		# if not transitive -> set the 'transitive' bit, as per RFC4360
		return pack(
			'!BB',
			self.COMMUNITY_TYPE if transitive else self.COMMUNITY_TYPE | self.NON_TRANSITIVE,
			self.COMMUNITY_SUBTYPE
		)

>>>>>>> d23d8d48
	def json (self):
		h = 0x00
		for byte in self.community:
			h <<= 8
			h += ordinal(byte)
		return "%ld" % h

	def __repr__ (self):
		h = 0x00
		for byte in self.community:
			h <<= 8
			h += ordinal(byte)
		return "0x%016X" % h

	def __len__ (self):
		return 8

	def __hash__ (self):
		return hash(self.community)

	@staticmethod
	def unpack (data, negotiated=None):
		# 30/02/12 Quagga communities for soo and rt are not transitive when 4360 says they must be, hence the & 0x0FFF
		community = (ordinal(data[0]) & 0x0F,ordinal(data[1]))
		if community in ExtendedCommunity.registered_extended:
			return ExtendedCommunity.registered_extended[community].unpack(data)
		return ExtendedCommunity(data)<|MERGE_RESOLUTION|>--- conflicted
+++ resolved
@@ -8,8 +8,6 @@
 
 from exabgp.util import ordinal
 from exabgp.bgp.message.update.attribute import Attribute
-
-from struct import pack
 
 from struct import pack
 
@@ -68,34 +66,14 @@
 
 	def transitive (self):
 		# bit set means "not transitive"
-<<<<<<< HEAD
-		#RFC4360:
-		#        T - Transitive bit
-		#
-		#            Value 0: The community is transitive across ASes
-		#
-		#            Value 1: The community is non-transitive across ASes
-=======
 		# RFC4360:
 		#   T - Transitive bit
 		#     Value 0: The community is transitive across ASes
 		#     Value 1: The community is non-transitive across ASes
->>>>>>> d23d8d48
 		return not (self.community[0] & 0x40)
 
 	def pack (self, negotiated=None):
 		return self.community
-<<<<<<< HEAD
-	
-	def _packedTypeSubtype(self, transitive=True):
-		# if not transitive -> set the 'transitive' bit, as per RFC4360
-		return pack(
-			'!BB',
-			self.COMMUNITY_TYPE if transitive else self.COMMUNITY_TYPE | 0x40,
-			self.COMMUNITY_SUBTYPE
-		)
-	
-=======
 
 	def _subtype (self, transitive=True):
 		# if not transitive -> set the 'transitive' bit, as per RFC4360
@@ -105,7 +83,6 @@
 			self.COMMUNITY_SUBTYPE
 		)
 
->>>>>>> d23d8d48
 	def json (self):
 		h = 0x00
 		for byte in self.community:
