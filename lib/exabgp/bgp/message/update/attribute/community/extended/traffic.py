--- conflicted
+++ resolved
@@ -30,11 +30,7 @@
 			self,
 			community if community is not None else pack(
 				"!2sHf",
-<<<<<<< HEAD
-				self._packedTypeSubtype(),
-=======
-				self._subtype(),
->>>>>>> d23d8d48
+				self._subtype(),
 				asn,rate
 			)
 		)
@@ -76,11 +72,7 @@
 			self,
 			community if community is not None else pack(
 				'!2sLBB',
-<<<<<<< HEAD
-				self._packedTypeSubtype(),
-=======
-				self._subtype(),
->>>>>>> d23d8d48
+				self._subtype(),
 				0,0,bitmask
 			)
 		)
@@ -118,11 +110,7 @@
 			self,
 			community if community is not None else pack(
 				"!2sHL",
-<<<<<<< HEAD
-				self._packedTypeSubtype(),
-=======
-				self._subtype(),
->>>>>>> d23d8d48
+				self._subtype(),
 				asn,target
 			)
 		)
@@ -152,11 +140,7 @@
 			self,
 			community if community is not None else pack(
 				"!2sLBB",
-<<<<<<< HEAD
-				self._packedTypeSubtype(),
-=======
-				self._subtype(),
->>>>>>> d23d8d48
+				self._subtype(),
 				0,0,dscp
 			)
 		)
@@ -188,11 +172,7 @@
 			self,
 			community if community is not None else pack(
 				"!2sLH",
-<<<<<<< HEAD
-				self._packedTypeSubtype(),
-=======
-				self._subtype(),
->>>>>>> d23d8d48
+				self._subtype(),
 				0,1 if copy else 0
 			)
 		)
