# encoding: utf-8
"""
rt.py

Created by Thomas Mangin on 2014-06-20.
Copyright (c) 2014-2015 Orange. All rights reserved.
Copyright (c) 2014-2015 Exa Networks. All rights reserved.
"""

from struct import pack
from struct import unpack

from exabgp.protocol.ip import IPv4
from exabgp.bgp.message.open.asn import ASN
from exabgp.bgp.message.update.attribute.community.extended import ExtendedCommunity


# ================================================================== RouteTarget
# RFC 4360 / RFC 7153

class RouteTarget (ExtendedCommunity):
	COMMUNITY_SUBTYPE = 0x02
	LIMIT = 0
	DESCRIPTION = 'target'

	@property
	def la (self):
		return self.community[2:self.LIMIT]

	@property
	def ga (self):
		return self.community[self.LIMIT:8]

	def __eq__ (self, other):
		return \
			self.COMMUNITY_SUBTYPE == other.COMMUNITY_SUBTYPE and \
			ExtendedCommunity.__eq__(self,other)

	def __ne__ (self, other):
		return not self.__eq__(other)


# ============================================================= RouteTargetASN2Number
# RFC 4360 / RFC 7153

@ExtendedCommunity.register
class RouteTargetASN2Number (RouteTarget):
	COMMUNITY_TYPE = 0x00
	LIMIT = 4

	__slots__ = ['asn','number']

	def __init__ (self, asn, number, transitive=True, community=None):
		self.asn = asn
		self.number = number
		# assert(number < pow(2,32))
		RouteTarget.__init__(
			self,
			community if community else pack(
				'!2sHL',
<<<<<<< HEAD
				self._packedTypeSubtype(transitive),
				asn,IPv4.pton(ip)
=======
				self._subtype(transitive),
				asn,number
>>>>>>> d23d8d48
			)
		)

	def __hash__(self):
		return hash((self.asn,self.number))

	def __repr__ (self):
		return "%s:%d:%d" % (self.DESCRIPTION,self.asn,self.number)

	@classmethod
	def unpack (cls, data):
		asn,number = unpack('!HL',data[2:8])
		return cls(ASN(asn),number,False,data[:8])


# ============================================================= RouteTargetIPNumber
# RFC 4360 / RFC 7153

@ExtendedCommunity.register
class RouteTargetIPNumber (RouteTarget):
	COMMUNITY_TYPE = 0x01
	LIMIT = 6

	__slots__ = ['ip','number']

	def __init__ (self, ip, number, transitive=True, community=None):
		self.ip = ip
		self.number = number
		# assert(number < pow(2,16))
		RouteTarget.__init__(
			self,
			community if community else pack(
				'!2s4sH',
<<<<<<< HEAD
				self._packedTypeSubtype(transitive),
				IPv4.pton(ip),asn
=======
				self._subtype(transitive),
				IPv4.pton(ip),number
>>>>>>> d23d8d48
			)
		)

	# why could we not simply use ExtendedCommunity.hash ?
	def __hash__(self):
		return hash((self.ip,self.number))

	def __repr__ (self):
		return "%s:%d:%d" % (self.DESCRIPTION,self.ip,self.number)

	@classmethod
	def unpack (cls, data):
		ip,number = unpack('!4sH',data[2:8])
		return cls(IPv4.ntop(ip),number,False,data[:8])


# ======================================================== RouteTargetASN4Number
# RFC 4360 / RFC 7153

@ExtendedCommunity.register
class RouteTargetASN4Number (RouteTarget):
	COMMUNITY_TYPE = 0x02
	LIMIT = 6

	__slots__ = ['asn','number']

	def __init__ (self, asn, number, transitive=True, community=None):
		self.asn = asn
		self.number = number
		# assert(number < pow(2,16))
		RouteTarget.__init__(
			self,
			community if community else pack(
				'!2sLH',
<<<<<<< HEAD
				self._packedTypeSubtype(transitive),
=======
				self._subtype(transitive),
>>>>>>> d23d8d48
				asn,number
			)
		)

	# why could we not simply use ExtendedCommunity.hash ?
	def __hash__(self):
		return hash((self.asn,self.number))

	def __repr__ (self):
		return "%s:%dL:%d" % (self.DESCRIPTION,self.asn, self.number)

	@classmethod
	def unpack (cls, data):
		asn,number = unpack('!LH',data[2:8])
		return cls(ASN(asn),number,False,data[:8])<|MERGE_RESOLUTION|>--- conflicted
+++ resolved
@@ -58,13 +58,8 @@
 			self,
 			community if community else pack(
 				'!2sHL',
-<<<<<<< HEAD
-				self._packedTypeSubtype(transitive),
-				asn,IPv4.pton(ip)
-=======
 				self._subtype(transitive),
 				asn,number
->>>>>>> d23d8d48
 			)
 		)
 
@@ -98,13 +93,8 @@
 			self,
 			community if community else pack(
 				'!2s4sH',
-<<<<<<< HEAD
-				self._packedTypeSubtype(transitive),
-				IPv4.pton(ip),asn
-=======
 				self._subtype(transitive),
 				IPv4.pton(ip),number
->>>>>>> d23d8d48
 			)
 		)
 
@@ -139,11 +129,7 @@
 			self,
 			community if community else pack(
 				'!2sLH',
-<<<<<<< HEAD
-				self._packedTypeSubtype(transitive),
-=======
 				self._subtype(transitive),
->>>>>>> d23d8d48
 				asn,number
 			)
 		)
