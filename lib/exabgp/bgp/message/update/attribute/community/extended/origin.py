--- conflicted
+++ resolved
@@ -53,11 +53,7 @@
 			self,
 			community if community else pack(
 				'!2sH4s',
-<<<<<<< HEAD
-				self._packedTypeSubtype(),
-=======
 				self._subtype(),
->>>>>>> d23d8d48
 				asn,
 				IPv4.pton(ip)
 			)
@@ -89,11 +85,7 @@
 			self,
 			community if community else pack(
 				'!2s4sH',
-<<<<<<< HEAD
-				self._packedTypeSubtype(),
-=======
 				self._subtype(),
->>>>>>> d23d8d48
 				IPv4.pton(ip),
 				asn
 			)
@@ -123,11 +115,7 @@
 			self,
 			community if community else pack(
 				'!2sLH',
-<<<<<<< HEAD
-				self._packedTypeSubtype(),
-=======
 				self._subtype(),
->>>>>>> d23d8d48
 				asn,
 				number
 			)
