--- conflicted
+++ resolved
@@ -79,7 +79,6 @@
 		INTERNAL_SPLIT     = 0xFFFF
 
 		names = {
-<<<<<<< HEAD
 			ORIGIN             : 'origin',
 			AS_PATH            : 'as-path',
 			NEXT_HOP           : 'next-hop',
@@ -98,33 +97,10 @@
 			PMSI_TUNNEL        : 'pmsi-tunnel',
 			TUNNEL_ENCAP       : 'tunnel-encaps',
 			AIGP               : 'aigp',
-=======
-			0x01: 'origin',
-			0x02: 'as-path',
-			0x03: 'next-hop',
-			0x04: 'med',
-	#		0x04: 'multi-exit-disc',
-			0x05: 'local-preference',
-			0x06: 'atomic-aggregate',
-			0x07: 'aggregator',
-			0x08: 'community',
-			0x09: 'originator-id',
-			0x0a: 'cluster-list',
-			0x0e: 'mp-reach-nlri',
-			0x0f: 'mp-unreach-nlri',
-	#		0x0e: 'multi-protocol reacheable nlri'
-	#		0x0f: 'multi-protocol unreacheable nlri'
-			0x10: 'extended-community',
-			0x11: 'as4-path',
-			0x12: 'as4-aggregator',
-			0x16: 'pmsi-tunnel',
-			0x17: 'tunnel-encaps',
-			0x1a: 'aigp',
-			0xfffc: 'internal-name',
->>>>>>> 967a2c72
-			0xfffd: 'internal-withdraw',
-			0xfffe: 'internal-watchdog',
-			0xffff: 'internal-split',
+			0xfffc             : 'internal-name',
+			0xfffd             : 'internal-withdraw',
+			0xfffe             : 'internal-watchdog',
+			0xffff             : 'internal-split',
 		}
 
 		def __str__ (self):
