# encoding: utf-8
"""
protection.py

Created by Evelio Vila on 2016-12-01.
Copyright (c) 2014-2016 Exa Networks. All rights reserved.
"""

from exabgp.bgp.message.notification import Notify
from exabgp.bgp.message.update.attribute.bgpls.linkstate import LINKSTATE, LsGenericFlags

#       0                   1
#       0 1 2 3 4 5 6 7 8 9 0 1 2 3 4 5
#      +-+-+-+-+-+-+-+-+-+-+-+-+-+-+-+-+
#      |Protection Cap |    Reserved   |
#      +-+-+-+-+-+-+-+-+-+-+-+-+-+-+-+-+
#      https://tools.ietf.org/html/rfc5307 Sec 1.2
#      0x01  Extra Traffic
#      0x02  Unprotected
#      0x04  Shared
#      0x08  Dedicated 1:1
#      0x10  Dedicated 1+1
#      0x20  Enhanced
#      0x40  Reserved
#      0x80  Reserved

@LINKSTATE.register()
class LinkProtectionType(object):
	TLV = 1093

	def __init__ (self, protectionflags):
		self.protectionflags = protectionflags

	def __repr__ (self):
		return "Link protection mask: %s" % (self.protectionflags)

	@classmethod
	def unpack (cls,data,length):
<<<<<<< HEAD

=======
		protection_mask = [
			'ExtraTrafic',
			'Unprotected',
			'Shared',
			'Dedicated 1:1',
			'Dedicated 1+1',
			'Enhanced',
			'RSV',
			'RSV',
		]
>>>>>>> ecf3dc64
		if length != 2:
			raise Notify(3,5, "Wrong size for protection type TLV")
		else:
			# We only care about the first octect
			protection_mask = LsGenericFlags.unpack(data[0],
				LsGenericFlags.LS_PROTECTION_MASK)
		return cls(protectionflags=protection_mask.flags)

	def json (self,compact=None):
		return '"link-protection-flags": "%s"' % str(self.protectionflags)<|MERGE_RESOLUTION|>--- conflicted
+++ resolved
@@ -36,20 +36,6 @@
 
 	@classmethod
 	def unpack (cls,data,length):
-<<<<<<< HEAD
-
-=======
-		protection_mask = [
-			'ExtraTrafic',
-			'Unprotected',
-			'Shared',
-			'Dedicated 1:1',
-			'Dedicated 1+1',
-			'Enhanced',
-			'RSV',
-			'RSV',
-		]
->>>>>>> ecf3dc64
 		if length != 2:
 			raise Notify(3,5, "Wrong size for protection type TLV")
 		else:
