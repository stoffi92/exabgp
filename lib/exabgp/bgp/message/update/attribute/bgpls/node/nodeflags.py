--- conflicted
+++ resolved
@@ -16,7 +16,6 @@
 #     |O|T|E|B|R|V| Rsvd|
 #     +-+-+-+-+-+-+-+-+-+
 #     https://tools.ietf.org/html/rfc7752 Sec 3.3.1.1.  Node Flag Bits TLV
-
 #        +-----------------+-------------------------+------------+
 #        |       Bit       | Description             | Reference  |
 #        +-----------------+-------------------------+------------+
@@ -30,10 +29,6 @@
 #        +-----------------+-------------------------+------------+
 # 		https://tools.ietf.org/html/rfc7752 sec 3.3.1.1 Node Flag Bits Definitions
 
-<<<<<<< HEAD
-=======
-
->>>>>>> ecf3dc64
 @LINKSTATE.register()
 class NodeFlags(object):
 	TLV = 1024
