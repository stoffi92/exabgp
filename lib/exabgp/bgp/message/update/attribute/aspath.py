# encoding: utf-8
"""
aspath.py

Created by Thomas Mangin on 2009-11-05.
Copyright (c) 2009-2015 Exa Networks. All rights reserved.
"""

from struct import unpack
from struct import error

from exabgp.util import character
from exabgp.util import ordinal
from exabgp.util import concat_bytes
from exabgp.util import concat_bytes_i
from exabgp.bgp.message.open.asn import ASN
from exabgp.bgp.message.open.asn import AS_TRANS
from exabgp.bgp.message.update.attribute.attribute import Attribute
from exabgp.bgp.message.notification import Notify


# =================================================================== ASPath (2)
# only 2-4% of duplicated data therefore it is not worth to cache

@Attribute.register()
class ASPath (Attribute):
	AS_SET             = 0x01
	AS_SEQUENCE        = 0x02
	AS_CONFED_SEQUENCE = 0x03
	AS_CONFED_SET      = 0x04
	ASN4               = False

	ID = Attribute.CODE.AS_PATH
	FLAG = Attribute.Flag.TRANSITIVE

	__slots__ = ['as_seq','as_set','as_cseq','as_cset','segments','_packed','index','_str','_json']

	def __init__ (self, as_sequence, as_set, as_conf_sequence=None,as_conf_set=None,index=None):
		self.as_seq = as_sequence
		self.as_set = as_set
		self.as_cseq = as_conf_sequence if as_conf_sequence is not None else []
		self.as_cset = as_conf_set if as_conf_set is not None else []
		self.segments = b''
		self._packed = {True:b'',False:b''}
		self.index = index  # the original packed data, use for indexing
		self._str = ''
		self._json = {}

<<<<<<< HEAD
	def __cmp__ (self, other):
		if not isinstance(other, self.__class__):
			return -1
		if self.ASN4 != other.ASN4:
			return -1
		if self.as_seq != other.as_seq:
			return -1
		if self.as_set != other.as_set:
			return -1
		return 0
=======
	def __eq__ (self, other):
		return \
			self.ID == other.ID and \
			self.FLAG == other.FLAG and \
			self.ASN4 == other.ASN4 and \
			self.as_seq == other.as_seq and \
			self.as_set == other.as_set

	def __ne__ (self, other):
		return not self.__eq__(other)
>>>>>>> d23d8d48

	def _segment (self, seg_type, values, asn4):
		length = len(values)
		if length:
			if length > 255:
				return self._segment(seg_type,values[:255],asn4) + self._segment(seg_type,values[255:],asn4)
<<<<<<< HEAD
			return "%s%s%s" % (chr(seg_type),chr(len(values)),''.join([v.pack(asn4) for v in values]))
		return ""

	def _segments (self, asn4):
		segments = ''
=======
			return concat_bytes(character(seg_type),character(len(values)),concat_bytes_i(v.pack(asn4) for v in values))
		return b""

	def _segments (self, asn4):
		segments = b''
>>>>>>> d23d8d48
		if self.as_cseq:
			segments += self._segment(self.AS_CONFED_SEQUENCE,self.as_cseq,asn4)
		if self.as_cset:
			segments += self._segment(self.AS_CONFED_SET,self.as_cset,asn4)
		if self.as_seq:
			segments += self._segment(self.AS_SEQUENCE,self.as_seq,asn4)
		if self.as_set:
			segments += self._segment(self.AS_SET,self.as_set,asn4)
		return segments

	def asn_pack (self, negotiated, force_asn4=False):
		asn4 = True if force_asn4 else negotiated.asn4
<<<<<<< HEAD
		if not self.packed[asn4]:
			self.packed[asn4] = self._attribute(self._segments(asn4))
		return self.packed[asn4]
=======
		if not self._packed[asn4]:
			self._packed[asn4] = self._attribute(self._segments(asn4))
		return self._packed[asn4]
>>>>>>> d23d8d48

	def pack (self, negotiated):
		# if the peer does not understand ASN4, we need to build a transitive AS4_PATH
		if negotiated.asn4:
			return self.asn_pack(negotiated)

		as2_seq = [_ if not _.asn4() else AS_TRANS for _ in self.as_seq]
		as2_set = [_ if not _.asn4() else AS_TRANS for _ in self.as_set]

		message = ASPath(as2_seq,as2_set,self.as_cseq,self.as_cset).asn_pack(negotiated,False)
		if AS_TRANS in as2_seq or AS_TRANS in as2_set:
			message += AS4Path(self.as_seq,self.as_set,self.as_cseq,self.as_cset).asn_pack(negotiated,True)
		return message

	def __len__ (self):
		raise RuntimeError('it makes no sense to ask for the size of this object')

	def __repr__ (self, confed=False):
		if self._str:
			return self._str

		if self.as_cseq or self.as_cset:
			string = self.string(self.as_seq,self.as_set) + self.string(self.as_cseq,self.as_cset)
		else:
			string = self.string(self.as_seq,self.as_set)

		self._str = string
		return string

	def string (self, aseq, aset):
		lseq = len(aseq)
		lset = len(aset)
		if lseq == 1:
			if not lset:
				string = '[ %d ]' % aseq[0]
			else:
				string = '[ %s %s]' % (aseq[0],'( %s ) ' % (' '.join([str(_) for _ in aset])))
		elif lseq > 1:
			if lset:
				string = '[ %s %s]' % ((' '.join([str(_) for _ in aseq])),'( %s ) ' % (' '.join([str(_) for _ in aset])))
			else:
				string = '[ %s ]' % ' '.join([str(_) for _ in aseq])
		else:  # lseq == 0
			if lset:
				string = '[ ( %s )]' % (' '.join([str(_) for _ in aset]))
			else:
				string = '[ ]'
		return string

	def json (self, name):
		match = {
			# data , default representation
			'as-path':            (self.as_seq,  '[]'),
			'as-set':             (self.as_set,  ''),
			'confederation-path': (self.as_cseq, '[]'),
			'confederation-set':  (self.as_cset, ''),
		}

		data,default = match[name]
		self._json[name] = '[ %s ]' % ', '.join([str(_) for _ in data]) if data else default
		return self._json[name]

	@classmethod
	def _new_aspaths (cls, data, asn4, klass=None):
		as_set = []
		as_seq = []
		as_cset = []
		as_cseq = []

		backup = data

		unpacker = {
			False: '!H',
			True:  '!L',
		}
		size = {
			False: 2,
			True:  4,
		}
		as_choice = {
			ASPath.AS_SEQUENCE: as_seq,
			ASPath.AS_SET:      as_set,
			ASPath.AS_CONFED_SEQUENCE: as_cseq,
			ASPath.AS_CONFED_SET:      as_cset,
		}

		upr = unpacker[asn4]
		length = size[asn4]

		try:

			while data:
				stype = ordinal(data[0])
				slen  = ordinal(data[1])

				if stype not in (ASPath.AS_SET, ASPath.AS_SEQUENCE, ASPath.AS_CONFED_SEQUENCE, ASPath.AS_CONFED_SET):
					raise Notify(3,11,'invalid AS Path type sent %d' % stype)

				end = 2+(slen*length)
				sdata = data[2:end]
				data = data[end:]
				# Eat the data and ignore it if the ASPath attribute is know known
				asns = as_choice.get(stype,[])

				for _ in range(slen):
					asn = unpack(upr,sdata[:length])[0]
					asns.append(ASN(asn))
					sdata = sdata[length:]

		except IndexError:
			raise Notify(3,11,'not enough data to decode AS_PATH or AS4_PATH')
		except error:  # struct
			raise Notify(3,11,'not enough data to decode AS_PATH or AS4_PATH')

		if klass:
			return klass(as_seq,as_set,as_cseq,as_cset,backup)
		return cls(as_seq,as_set,as_cseq,as_cset,backup)

	@classmethod
	def unpack (cls, data, negotiated):
		if not data:
			return None  # ASPath.Empty
		return cls._new_aspaths(data,negotiated.asn4,ASPath)


ASPath.Empty = ASPath([],[])


# ================================================================= AS4Path (17)
#

@Attribute.register()
class AS4Path (ASPath):
	ID = Attribute.CODE.AS4_PATH
	FLAG = Attribute.Flag.TRANSITIVE | Attribute.Flag.OPTIONAL
	ASN4 = True

	def pack (self, negotiated=None):
		ASPath.pack(self,True)

	@classmethod
	def unpack (cls, data, negotiated):
		if not data:
			return None  # AS4Path.Empty
		return cls._new_aspaths(data,True,AS4Path)
<<<<<<< HEAD
=======

>>>>>>> d23d8d48

AS4Path.Empty = AS4Path([],[])<|MERGE_RESOLUTION|>--- conflicted
+++ resolved
@@ -46,18 +46,6 @@
 		self._str = ''
 		self._json = {}
 
-<<<<<<< HEAD
-	def __cmp__ (self, other):
-		if not isinstance(other, self.__class__):
-			return -1
-		if self.ASN4 != other.ASN4:
-			return -1
-		if self.as_seq != other.as_seq:
-			return -1
-		if self.as_set != other.as_set:
-			return -1
-		return 0
-=======
 	def __eq__ (self, other):
 		return \
 			self.ID == other.ID and \
@@ -68,26 +56,17 @@
 
 	def __ne__ (self, other):
 		return not self.__eq__(other)
->>>>>>> d23d8d48
 
 	def _segment (self, seg_type, values, asn4):
 		length = len(values)
 		if length:
 			if length > 255:
 				return self._segment(seg_type,values[:255],asn4) + self._segment(seg_type,values[255:],asn4)
-<<<<<<< HEAD
-			return "%s%s%s" % (chr(seg_type),chr(len(values)),''.join([v.pack(asn4) for v in values]))
-		return ""
-
-	def _segments (self, asn4):
-		segments = ''
-=======
 			return concat_bytes(character(seg_type),character(len(values)),concat_bytes_i(v.pack(asn4) for v in values))
 		return b""
 
 	def _segments (self, asn4):
 		segments = b''
->>>>>>> d23d8d48
 		if self.as_cseq:
 			segments += self._segment(self.AS_CONFED_SEQUENCE,self.as_cseq,asn4)
 		if self.as_cset:
@@ -100,15 +79,9 @@
 
 	def asn_pack (self, negotiated, force_asn4=False):
 		asn4 = True if force_asn4 else negotiated.asn4
-<<<<<<< HEAD
-		if not self.packed[asn4]:
-			self.packed[asn4] = self._attribute(self._segments(asn4))
-		return self.packed[asn4]
-=======
 		if not self._packed[asn4]:
 			self._packed[asn4] = self._attribute(self._segments(asn4))
 		return self._packed[asn4]
->>>>>>> d23d8d48
 
 	def pack (self, negotiated):
 		# if the peer does not understand ASN4, we need to build a transitive AS4_PATH
@@ -254,9 +227,6 @@
 		if not data:
 			return None  # AS4Path.Empty
 		return cls._new_aspaths(data,True,AS4Path)
-<<<<<<< HEAD
-=======
-
->>>>>>> d23d8d48
+
 
 AS4Path.Empty = AS4Path([],[])