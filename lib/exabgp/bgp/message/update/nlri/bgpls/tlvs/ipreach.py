--- conflicted
+++ resolved
@@ -34,15 +34,10 @@
 
 class IpReach(object):
 
-<<<<<<< HEAD
-	def __init__ (self, prefix, packed=None, plength=None):
-=======
 	def __init__ (self, prefix, plength=None, packed=None):
->>>>>>> f37d1a80
 		self.prefix = prefix
                 self.plength = plength
 		self._packed = packed
-		self.plength = plength
 
 	@classmethod
 	def unpack (cls, data):
@@ -58,18 +53,13 @@
 		# 24, 4 octets for prefix length 25 up to 32, etc.
 
 		plength = unpack('!B',data[0:1])[0]
-<<<<<<< HEAD
-		# octet = int(math.ceil(plenght / 8))
-=======
 		# octet = int(math.ceil(plength / 8))
->>>>>>> f37d1a80
 		octet = len(data[1:])
 		prefix_list = unpack("!%dB" % octet,data[1:octet + 1])
 		prefix_list = [str(x) for x in prefix_list]
 		# fill the rest of the octets with 0 to construct
 		# a 4 octet IP prefix
 		prefix_list = prefix_list + ["0"]*(4 - len(prefix_list))
-<<<<<<< HEAD
 		prefix = b".".join(prefix_list)
 
                 # Can this be IPv6?
@@ -86,23 +76,11 @@
 		return cls(prefix=prefix, plength=plength)
 
 	def json (self, compact=None):
-                return ', '.join([
-		        '"ip-reachability-tlv": "%s"' % str(self.prefix),
-                        '"ip-reach-prefix": "%s"' %
-                           (str(self.prefix), str(self.plength)),
-                ])
-
-=======
-		prefix = '.'.join(prefix_list) 
-		return cls(prefix=prefix, plength=plength)
-
-	def json (self, compact=None):
 		return ', '.join([
 			'"ip-reachability-tlv": "%s"' % str(self.prefix),
 			'"ip-reach-prefix": "%s/%s"' %
 			(str(self.prefix), str(self.plength)),
 		])
->>>>>>> f37d1a80
 
 	def __eq__ (self, other):
 		return self.prefix == other.prefix
