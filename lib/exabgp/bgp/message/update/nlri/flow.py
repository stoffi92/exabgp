# encoding: utf-8
"""
flow.py

Created by Thomas Mangin on 2010-01-14.
Copyright (c) 2009-2015 Exa Networks. All rights reserved.
"""

# Do not use __slots__ here, we never create enough of them to be worth it
# And it really break complex inheritance

from struct import pack
from struct import unpack

from exabgp.util import character
from exabgp.util import ordinal
from exabgp.util import concat_bytes
from exabgp.util import concat_bytes_i
from exabgp.util import concat_strs_i

from exabgp.protocol.ip import NoNextHop
from exabgp.protocol.family import AFI
from exabgp.protocol.family import SAFI
from exabgp.bgp.message.direction import OUT
from exabgp.bgp.message.notification import Notify
from exabgp.bgp.message.update.nlri.cidr import CIDR

from exabgp.protocol import Protocol
from exabgp.protocol.ip.icmp import ICMPType
from exabgp.protocol.ip.icmp import ICMPCode
from exabgp.protocol.ip.fragment import Fragment
from exabgp.protocol.ip.tcp.flag import TCPFlag

from exabgp.bgp.message.update.nlri.nlri import NLRI
from exabgp.bgp.message.update.nlri.qualifier import RouteDistinguisher


# =================================================================== Flow Components

class IComponent (object):
	# all have ID
	# should have an interface for serialisation and put it here
	FLAG = False


class CommonOperator (object):
	# power (2,x) is the same as 1 << x which is what the RFC say the len is
	power = {0:1, 1:2, 2:4, 3:8,}
	rewop = {1:0, 2:1, 4:2, 8:3,}
	len_position = 0x30

	EOL       = 0x80  # 0b10000000
	AND       = 0x40  # 0b01000000
	LEN       = 0x30  # 0b00110000
	NOP       = 0x00

	OPERATOR  = 0xFF ^ (EOL | LEN)

	@staticmethod
	def eol (data):
		return data & CommonOperator.EOL

	@staticmethod
	def operator (data):
		return data & CommonOperator.OPERATOR

	@staticmethod
	def length (data):
		return 1 << ((data & CommonOperator.LEN) >> 4)


class NumericOperator (CommonOperator):
	# reserved= 0x08  # 0b00001000
	TRUE      = 0x00  # 0000000000
	LT        = 0x04  # 0b00000100
	GT        = 0x02  # 0b00000010
	EQ        = 0x01  # 0b00000001
	FALSE     = 0x01 | 0x02 | 0x04


class BinaryOperator (CommonOperator):
	# reserved= 0x0C  # 0b00001100
	NONE      = 0x00  # 0000000000
	NOT       = 0x02  # 0b00000010
	MATCH     = 0x01  # 0b00000001
	INCLUDE   = 0x00  # 0b00000000


def _len_to_bit (value):
	return NumericOperator.rewop[value] << 4


def _bit_to_len (value):
	return NumericOperator.power[(value & CommonOperator.len_position) >> 4]


def _number (string):
	value = 0
	for c in string:
		value = (value << 8) + ordinal(c)
	return value

# def short (value):
# 	return (ordinal(value[0]) << 8) + ordinal(value[1])

# Interface ..................


class IPv4 (object):
	afi = AFI.ipv4


class IPv6 (object):
	afi = AFI.ipv6


class IPrefix (object):
	pass


# Prococol

class IPrefix4 (IPrefix,IComponent,IPv4):
	# Must be defined in subclasses
	CODE = -1
	NAME = ''

	# not used, just present for simplying the nlri generation
	operations = 0x0

	def __init__ (self, raw, netmask):
		self.cidr = CIDR(raw,netmask)

	def pack (self):
		raw = self.cidr.pack_nlri()
		# ID is defined in subclasses
		return concat_bytes(character(self.ID),raw)  # pylint: disable=E1101

	def __str__ (self):
		return str(self.cidr)

	@classmethod
	def make (cls, bgp):
		prefix,mask = CIDR.decode(AFI.ipv4,bgp)
		return cls(prefix,mask), bgp[CIDR.size(mask)+1:]


class IPrefix6 (IPrefix,IComponent,IPv6):
	# Must be defined in subclasses
	CODE = -1
	NAME = ''

	# not used, just present for simplying the nlri generation
	operations = 0x0

	def __init__ (self, raw, netmask, offset):
		self.cidr = CIDR(raw,netmask)
		self.offset = offset

	def pack (self):
		# ID is defined in subclasses
		return concat_bytes(character(self.ID),character(self.cidr.mask),character(self.offset),self.cidr.pack_ip())  # pylint: disable=E1101

	def __str__ (self):
		return "%s/%s" % (self.cidr,self.offset)

	@classmethod
	def make (cls, bgp):
		offset = ordinal(bgp[1])
		prefix,mask = CIDR.decode(AFI.ipv6,bgp[0:1]+bgp[2:])
		return cls(prefix,mask,offset), bgp[CIDR.size(mask)+2:]


class IOperation (IComponent):
	# need to implement encode which encode the value of the operator

	def __init__ (self, operations, value):
		self.operations = operations
		self.value = value
		self.first = None  # handled by pack/str

	def pack (self):
		l,v = self.encode(self.value)
		op = self.operations | _len_to_bit(l)
		return concat_bytes(character(op),v)

	def encode (self, value):
		raise NotImplementedError('this method must be implemented by subclasses')

	# def decode (self, value):
	# 	raise NotImplementedError('this method must be implemented by subclasses')


# class IOperationIPv4 (IOperation):
# 	def encode (self, value):
# 		return 4, socket.pton(socket.AF_INET,value)

class IOperationByte (IOperation):
	def encode (self, value):
		return 1,character(value)

	# def decode (self, bgp):
	# 	return ordinal(bgp[0]),bgp[1:]


class IOperationByteShort (IOperation):
	def encode (self, value):
		if value < (1 << 8):
			return 1,character(value)
		return 2,pack('!H',value)

	# XXX: buggy as it assumes 2 bytes but may be less
	# def decode (self, bgp):
	# 	import pdb; pdb.set_trace()
	# 	return unpack('!H',bgp[:2])[0],bgp[2:]


class IOperationByteShortLong (IOperation):
	def encode (self, value):
		if value < (1 << 8):
			return 1,character(value)
		if value < (1 << 16):
			return 2,pack('!H',value)
		return 4,pack('!L',value)

	# XXX: buggy as it assumes 4 bytes but may be less
	# def decode (self, bgp):
	# 	return unpack('!L',bgp[:4])[0],bgp[4:]


# String representation for Numeric and Binary Tests

class NumericString (object):
	OPERATION = 'numeric'
	operations = None
	value = None

	_string = {
		NumericOperator.TRUE: 'true',
		NumericOperator.LT: '<',
		NumericOperator.GT: '>',
		NumericOperator.EQ: '=',
		NumericOperator.LT | NumericOperator.EQ: '<=',
		NumericOperator.GT | NumericOperator.EQ: '>=',
		NumericOperator.FALSE: 'false',

		NumericOperator.AND: '&true',
		NumericOperator.AND | NumericOperator.LT: '&<',
		NumericOperator.AND | NumericOperator.GT: '&>',
		NumericOperator.AND | NumericOperator.EQ: '&=',
		NumericOperator.AND | NumericOperator.LT | NumericOperator.EQ: '&<=',
		NumericOperator.AND | NumericOperator.GT | NumericOperator.EQ: '&>=',
		NumericOperator.AND | NumericOperator.FALSE: '&false',
	}

	def __str__ (self):
		return "%s%s" % (self._string[self.operations & (CommonOperator.EOL ^ 0xFF)], self.value)


class BinaryString (object):
	OPERATION = 'binary'
	operations = None
	value = None

	_string = {
		BinaryOperator.INCLUDE: '',
		BinaryOperator.NOT:     '!',
		BinaryOperator.MATCH:   '=',
		BinaryOperator.AND | BinaryOperator.NOT:   '&!',
		BinaryOperator.AND | BinaryOperator.MATCH: '&=',
	}

	def __str__ (self):
		return "%s%s" % (self._string[self.operations & (CommonOperator.EOL ^ 0xFF)], self.value)


# Components ..............................

def converter (function, klass=None):
	def _integer (value):
		if klass is None:
			return function(value)
		try:
			return klass(value)
		except ValueError:
			return function(value)
	return _integer


def decoder (function, klass=int):
	def _inner (value):
		return klass(function(value))
	return _inner


def PacketLength (data):
	_str_bad_length = "cloudflare already found that invalid max-packet length for for you .."
	number = int(data)
	if number > 0xFFFF:
		raise ValueError(_str_bad_length)
	return number


def PortValue (data):
	_str_bad_port = "you tried to set an invalid port number .."
	number = int(data)
	if number < 0 or number > 0xFFFF:
		raise ValueError(_str_bad_port)
	return number


def DSCPValue (data):
	_str_bad_dscp = "you tried to filter a flow using an invalid dscp for a component .."
	number = int(data)
	if number < 0 or number > 0x3F:  # 0b00111111
		raise ValueError(_str_bad_dscp)
	return number


def ClassValue (data):
	_str_bad_class = "you tried to filter a flow using an invalid traffic class for a component .."
	number = int(data)
	if number < 0 or number > 0xFFFF:
		raise ValueError(_str_bad_class)
	return number


def LabelValue (data):
	_str_bad_label = "you tried to filter a flow using an invalid traffic label for a component .."
	number = int(data)
	if number < 0 or number > 0xFFFFF:  # 20 bits 5 bytes
		raise ValueError(_str_bad_label)
	return number


# Protocol Shared

class FlowDestination (object):
	ID = 0x01
	NAME = 'destination'


class FlowSource (object):
	ID = 0x02
	NAME = 'source'


# Prefix
class Flow4Destination (IPrefix4,FlowDestination):
<<<<<<< HEAD
	NAME = 'destination'
=======
	NAME = 'destination-ipv4'
>>>>>>> d23d8d48


# Prefix
class Flow4Source (IPrefix4,FlowSource):
<<<<<<< HEAD
	NAME = 'source'
=======
	NAME = 'source-ipv4'
>>>>>>> d23d8d48


# Prefix
class Flow6Destination (IPrefix6,FlowDestination):
<<<<<<< HEAD
	NAME = 'destination'
=======
	NAME = 'destination-ipv6'
>>>>>>> d23d8d48


# Prefix
class Flow6Source (IPrefix6,FlowSource):
<<<<<<< HEAD
	NAME = 'source'
=======
	NAME = 'source-ipv6'
>>>>>>> d23d8d48


class FlowIPProtocol (IOperationByte,NumericString,IPv4):
	ID  = 0x03
	NAME = 'protocol'
	converter = staticmethod(converter(Protocol.named,Protocol))
	decoder = staticmethod(decoder(ord,Protocol))


class FlowNextHeader (IOperationByte,NumericString,IPv6):
	ID  = 0x03
	NAME = 'next-header'
	converter = staticmethod(converter(Protocol.named,Protocol))
	decoder = staticmethod(decoder(ord,Protocol))


class FlowAnyPort (IOperationByteShort,NumericString,IPv4,IPv6):
	ID  = 0x04
	NAME = 'port'
	converter = staticmethod(converter(PortValue))
	decoder = staticmethod(_number)


class FlowDestinationPort (IOperationByteShort,NumericString,IPv4,IPv6):
	ID  = 0x05
	NAME = 'destination-port'
	converter = staticmethod(converter(PortValue))
	decoder = staticmethod(_number)


class FlowSourcePort (IOperationByteShort,NumericString,IPv4,IPv6):
	ID  = 0x06
	NAME = 'source-port'
	converter = staticmethod(converter(PortValue))
	decoder = staticmethod(_number)


class FlowICMPType (IOperationByte,NumericString,IPv4,IPv6):
	ID = 0x07
	NAME = 'icmp-type'
	converter = staticmethod(converter(ICMPType.named))
	decoder = staticmethod(decoder(_number,ICMPType))


class FlowICMPCode (IOperationByte,NumericString,IPv4,IPv6):
	ID = 0x08
	NAME = 'icmp-code'
	converter = staticmethod(converter(ICMPCode.named))
	decoder = staticmethod(decoder(_number,ICMPCode))


class FlowTCPFlag (IOperationByte,BinaryString,IPv4,IPv6):
	ID = 0x09
	NAME = 'tcp-flags'
	FLAG = True
	converter = staticmethod(converter(TCPFlag.named))
	decoder = staticmethod(decoder(ord,TCPFlag))


class FlowPacketLength (IOperationByteShort,NumericString,IPv4,IPv6):
	ID = 0x0A
	NAME = 'packet-length'
	converter = staticmethod(converter(PacketLength))
	decoder = staticmethod(_number)


# RFC2474
class FlowDSCP (IOperationByte,NumericString,IPv4):
	ID = 0x0B
	NAME = 'dscp'
	converter = staticmethod(converter(DSCPValue))
	decoder = staticmethod(_number)


# RFC2460
class FlowTrafficClass (IOperationByte,NumericString,IPv6):
	ID = 0x0B
	NAME = 'traffic-class'
	converter = staticmethod(converter(ClassValue))
	decoder = staticmethod(_number)


# BinaryOperator
class FlowFragment (IOperationByteShort,BinaryString,IPv4):
	ID = 0x0C
	NAME = 'fragment'
	FLAG = True
	converter = staticmethod(converter(Fragment.named))
	decoder = staticmethod(decoder(ord,Fragment))


# draft-raszuk-idr-flow-spec-v6-01
class FlowFlowLabel (IOperationByteShortLong,NumericString,IPv6):
	ID = 0x0D
	NAME = 'flow-label'
	converter = staticmethod(converter(LabelValue))
	decoder = staticmethod(_number)


# ..........................................................

decode = {AFI.ipv4: {}, AFI.ipv6: {}}
factory = {AFI.ipv4: {}, AFI.ipv6: {}}

for content in dir():
	kls = globals().get(content,None)
	if not isinstance(kls,type(IComponent)):
		continue
	if not issubclass(kls,IComponent):
		continue

	_ID = getattr(kls,'ID',None)
	if not _ID:
		continue

	_afis = []
	if issubclass(kls,IPv4):
		_afis.append(AFI.ipv4)
	if issubclass(kls,IPv6):
		_afis.append(AFI.ipv6)

	for _afi in _afis:
		factory[_afi][_ID] = kls
		name = getattr(kls,'NAME')

		if issubclass(kls, IOperation):
			if issubclass(kls, BinaryString):
				decode[_afi][_ID] = 'binary'
			elif issubclass(kls, NumericString):
				decode[_afi][_ID] = 'numeric'
			else:
				raise RuntimeError('invalid class defined (string)')
		elif issubclass(kls, IPrefix):
			decode[_afi][_ID] = 'prefix'
		else:
			raise RuntimeError('unvalid class defined (type)')


# ..........................................................

@NLRI.register(AFI.ipv4,SAFI.flow_ip)
@NLRI.register(AFI.ipv6,SAFI.flow_ip)
@NLRI.register(AFI.ipv4,SAFI.flow_vpn)
@NLRI.register(AFI.ipv6,SAFI.flow_vpn)
class Flow (NLRI):
	def __init__ (self, afi=AFI.ipv4, safi=SAFI.flow_ip, action=OUT.UNSET):
		NLRI.__init__(self,afi,safi,action)
		self.rules = {}
		self.nexthop = NoNextHop
		self.rd = RouteDistinguisher.NORD

	def __eq__ (self, other):
		return \
			self.rules == other.rules and \
			self.action == other.action and \
			self.nexthop == other.nexthop and \
			self.rd == other.rd

	def __ne__ (self, other):
		return not self.__eq__(other)

	def __lt__ (self, other):
		raise RuntimeError('comparing Flow for ordering does not make sense')

	def __le__ (self, other):
		raise RuntimeError('comparing Flow for ordering does not make sense')

	def __gt__ (self, other):
		raise RuntimeError('comparing Flow for ordering does not make sense')

	def __ge__ (self, other):
		raise RuntimeError('comparing Flow for ordering does not make sense')

	def __len__ (self):
		return len(self.pack())

	def add (self, rule):
		ID = rule.ID
		if ID in (FlowDestination.ID,FlowSource.ID):
			if ID in self.rules:
				return False
			if ID == FlowDestination.ID:
				pair = self.rules.get(FlowSource.ID,[])
			else:
				pair = self.rules.get(FlowDestination.ID,[])
			if pair:
				if rule.afi != pair[0].afi:
					return False
			if rule.NAME.endswith('ipv6'):  # better way to check this ?
				self.afi = AFI(AFI.ipv6)
		self.rules.setdefault(ID,[]).append(rule)
		return True

	# The API requires addpath, but it is irrelevant here.
	def pack (self, negotiated=None):
		ordered_rules = []
		# the order is a RFC requirement
		for ID in sorted(self.rules.keys()):
			rules = self.rules[ID]
			# for each component get all the operation to do
			# the format use does not prevent two opposing rules meaning that no packet can ever match
			for rule in rules:
				rule.operations &= (CommonOperator.EOL ^ 0xFF)
			rules[-1].operations |= CommonOperator.EOL
			# and add it to the last rule
			if ID not in (FlowDestination.ID,FlowSource.ID):
				ordered_rules.append(character(ID))
			ordered_rules.append(concat_bytes_i(rule.pack() for rule in rules))

		components = self.rd.pack() + concat_bytes_i(ordered_rules)

		lc = len(components)
		if lc < 0xF0:
			return concat_bytes(character(lc),components)
		if lc < 0x0FFF:
			return concat_bytes(pack('!H',lc | 0xF000),components)
		raise Notify(3,0,"my administrator attempted to announce a Flow Spec rule larger than encoding allows, protecting the innocent the only way I can")

	def _rules (self):
		string = []
		for index in sorted(self.rules):
			rules = self.rules[index]
			s = []
			for idx,rule in enumerate(rules):
				# only add ' ' after the first element
				if idx and not rule.operations & NumericOperator.AND:
					s.append(' ')
				s.append(rule)
			line = ''.join(str(_) for _ in s)
			if len(s) > 1:
				line = '[ %s ]' % line
			string.append(' %s %s' % (rules[0].NAME,line))
<<<<<<< HEAD
		nexthop = ' next-hop %s' % self.nexthop if self.nexthop is not NoIP else ''
		rd = str(self.rd) if self.rd else ''
		return 'flow' + ''.join(string) + rd + nexthop
=======
		return ''.join(string)

	def extensive (self):
		nexthop = ' next-hop %s' % self.nexthop if self.nexthop is not NoNextHop else ''
		rd = '' if self.rd is RouteDistinguisher.NORD else str(self.rd)
		return 'flow' + self._rules() + rd + nexthop
>>>>>>> d23d8d48

	def __str__ (self):
		return self.extensive()

	def json (self, compact=None):
		string = []
		for index in sorted(self.rules):
			rules = self.rules[index]
			s = []
			for idx,rule in enumerate(rules):
				# only add ' ' after the first element
				if idx and not rule.operations & NumericOperator.AND:
					s.append(', ')
<<<<<<< HEAD
				s.append('"%s"' % rule)
			string.append(' "%s": [ %s ]' % (rules[0].NAME,''.join(str(_) for _ in s).replace('""','')))
		nexthop = ', "next-hop": "%s"' % self.nexthop if self.nexthop is not NoIP else ''
		rd = ', %s' % self.rd.json() if self.rd else ''
		compatibility = ', "string": "%s"' % self.extensive()
		return '{' + ','.join(string) + rd + nexthop + compatibility + ' }'

	def json (self):
		# this is a stop gap so flow route parsing does not crash exabgp
		# delete unique when this is fixed
		return '"flow-%d": %s' % (self.unique,self._json())

	def index (self):
		return self.pack()
=======
				if rule.FLAG:
					s.append(', '.join('"%s"' % flag for flag in rule.value.named_bits()))
				else:
					s.append('"%s"' % rule)
			string.append(' "%s": [ %s ]' % (rules[0].NAME,concat_strs_i(str(_) for _ in s).replace('""','')))
		nexthop = ', "next-hop": "%s"' % self.nexthop if self.nexthop is not NoNextHop else ''
		rd = '' if self.rd is RouteDistinguisher.NORD else ', %s' % self.rd.json()
		compatibility = ', "string": "%s"' % self.extensive()
		return '{' + ','.join(string) + rd + nexthop + compatibility + ' }'
>>>>>>> d23d8d48

	@classmethod
	def unpack_nlri (cls, afi, safi, bgp, action, addpath):
		length,bgp = ordinal(bgp[0]),bgp[1:]

		if length & 0xF0 == 0xF0:  # bigger than 240
			extra,bgp = ordinal(bgp[0]),bgp[1:]
			length = ((length & 0x0F) << 16) + extra

		if length > len(bgp):
			raise Notify(3,10,'invalid length at the start of the the flow')

		over = bgp[length:]
		bgp = bgp[:length]

		nlri = cls(afi,safi,action)

		if safi == SAFI.flow_vpn:
			nlri.rd = RouteDistinguisher(bgp[:8])
			bgp = bgp[8:]

		seen = []

		while bgp:
			what,bgp = ordinal(bgp[0]),bgp[1:]

			if what not in decode.get(afi,{}):
				raise Notify(3,10,'unknown flowspec component received for address family %d' % what)

			seen.append(what)
			if sorted(seen) != seen:
				raise Notify(3,10,'components are not sent in the right order %s' % seen)

			decoded = decode[afi][what]
			klass = factory[afi][what]

			if decoded == 'prefix':
				adding,bgp = klass.make(bgp)
				if not nlri.add(adding):
					raise Notify(3,10,'components are incompatible (two sources, two destinations, mix ipv4/ipv6) %s' % seen)
				# logger.parser(LazyFormat("added flow %s (%s) payload " % (klass.NAME,adding),bgp[:-len(left)]))
			else:
				end = False
				while not end:
					byte,bgp = ordinal(bgp[0]),bgp[1:]
					end = CommonOperator.eol(byte)
					operator = CommonOperator.operator(byte)
					length = CommonOperator.length(byte)
					value,bgp = bgp[:length],bgp[length:]
					adding = klass.decoder(value)
					nlri.add(klass(operator,adding))
					# logger.parser(LazyFormat("added flow %s (%s) operator %d len %d payload " % (klass.NAME,adding,byte,length),value))

		return nlri, bgp+over<|MERGE_RESOLUTION|>--- conflicted
+++ resolved
@@ -347,38 +347,22 @@
 
 # Prefix
 class Flow4Destination (IPrefix4,FlowDestination):
-<<<<<<< HEAD
-	NAME = 'destination'
-=======
 	NAME = 'destination-ipv4'
->>>>>>> d23d8d48
 
 
 # Prefix
 class Flow4Source (IPrefix4,FlowSource):
-<<<<<<< HEAD
-	NAME = 'source'
-=======
 	NAME = 'source-ipv4'
->>>>>>> d23d8d48
 
 
 # Prefix
 class Flow6Destination (IPrefix6,FlowDestination):
-<<<<<<< HEAD
-	NAME = 'destination'
-=======
 	NAME = 'destination-ipv6'
->>>>>>> d23d8d48
 
 
 # Prefix
 class Flow6Source (IPrefix6,FlowSource):
-<<<<<<< HEAD
-	NAME = 'source'
-=======
 	NAME = 'source-ipv6'
->>>>>>> d23d8d48
 
 
 class FlowIPProtocol (IOperationByte,NumericString,IPv4):
@@ -611,18 +595,12 @@
 			if len(s) > 1:
 				line = '[ %s ]' % line
 			string.append(' %s %s' % (rules[0].NAME,line))
-<<<<<<< HEAD
-		nexthop = ' next-hop %s' % self.nexthop if self.nexthop is not NoIP else ''
-		rd = str(self.rd) if self.rd else ''
-		return 'flow' + ''.join(string) + rd + nexthop
-=======
 		return ''.join(string)
 
 	def extensive (self):
 		nexthop = ' next-hop %s' % self.nexthop if self.nexthop is not NoNextHop else ''
 		rd = '' if self.rd is RouteDistinguisher.NORD else str(self.rd)
 		return 'flow' + self._rules() + rd + nexthop
->>>>>>> d23d8d48
 
 	def __str__ (self):
 		return self.extensive()
@@ -636,22 +614,6 @@
 				# only add ' ' after the first element
 				if idx and not rule.operations & NumericOperator.AND:
 					s.append(', ')
-<<<<<<< HEAD
-				s.append('"%s"' % rule)
-			string.append(' "%s": [ %s ]' % (rules[0].NAME,''.join(str(_) for _ in s).replace('""','')))
-		nexthop = ', "next-hop": "%s"' % self.nexthop if self.nexthop is not NoIP else ''
-		rd = ', %s' % self.rd.json() if self.rd else ''
-		compatibility = ', "string": "%s"' % self.extensive()
-		return '{' + ','.join(string) + rd + nexthop + compatibility + ' }'
-
-	def json (self):
-		# this is a stop gap so flow route parsing does not crash exabgp
-		# delete unique when this is fixed
-		return '"flow-%d": %s' % (self.unique,self._json())
-
-	def index (self):
-		return self.pack()
-=======
 				if rule.FLAG:
 					s.append(', '.join('"%s"' % flag for flag in rule.value.named_bits()))
 				else:
@@ -661,7 +623,6 @@
 		rd = '' if self.rd is RouteDistinguisher.NORD else ', %s' % self.rd.json()
 		compatibility = ', "string": "%s"' % self.extensive()
 		return '{' + ','.join(string) + rd + nexthop + compatibility + ' }'
->>>>>>> d23d8d48
 
 	@classmethod
 	def unpack_nlri (cls, afi, safi, bgp, action, addpath):
