# encoding: utf-8
"""
nlri.py

Created by Thomas Mangin on 2012-07-08.
Copyright (c) 2009-2015 Exa Networks. All rights reserved.
"""

from exabgp.protocol.family import AFI
from exabgp.protocol.family import SAFI
from exabgp.protocol.family import Family
from exabgp.bgp.message import OUT
from exabgp.bgp.message.notification import Notify

from exabgp.logger import Logger
from exabgp.logger import LazyNLRI


class NLRI (Family):
	__slots__ = ['action']

	EOR = False

	registered_nlri = dict()
	registered_families = [(AFI(AFI.ipv4), SAFI(SAFI.multicast))]
	logger = None

<<<<<<< HEAD
	def __eq__ (self,other):
		return self.index() == other.index()

	def __ne__ (self,other):
		return not self.__eq__(other)
=======
	def __init__ (self, afi, safi, action=OUT.UNSET):
		Family.__init__(self,afi,safi)
		self.action = action

	def assign (self, name, value):
		setattr(self,name,value)

	def _index (self):
		return '%s%s' % (self.afi,self.safi)
>>>>>>> d23d8d48

	def index (self):
		return self._index() + str(self.pack())

	# remove this when code restructure is finished
	def pack (self, negotiated=None):
		raise RuntimeError('deprecated API')

	def pack_nlri (self, negotiated=None):
		raise Exception('unimplemented in NLRI children class')

	def __eq__ (self,other):
		return self.index() == other.index()

	def __ne__ (self,other):
		return not self.__eq__(other)

	def __lt__ (self, other):
		raise RuntimeError('comparing NLRI for ordering does not make sense')

	def __le__ (self, other):
		raise RuntimeError('comparing NRLI for ordering does not make sense')

	def __gt__ (self, other):
		raise RuntimeError('comparing NLRI for ordering does not make sense')

	def __ge__ (self, other):
		raise RuntimeError('comparing NLRI for ordering does not make sense')

	@classmethod
	def has_label (cls):
		return False

	@classmethod
	def has_rd (cls):
		return False

	@classmethod
	def register (cls, afi, safi, force=False):
		def register_nlri (klass):
			new = (AFI(afi),SAFI(safi))
			if new in cls.registered_nlri:
				if force:
					# python has a bug and does not allow %ld/%ld (pypy does)
					cls.registered_nlri['%s/%s' % new] = klass
				else:
					raise RuntimeError('Tried to register %s/%s twice' % new)
			else:
				# python has a bug and does not allow %ld/%ld (pypy does)
				cls.registered_nlri['%s/%s' % new] = klass
				cls.registered_families.append(new)
			return klass
		return register_nlri

	@staticmethod
	def known_families ():
		# we do not want to take the risk of the caller modifying the list by accident
		# it can not be a generator
		return list(NLRI.registered_families)

	@classmethod
	def unpack_nlri (cls, afi, safi, data, action, addpath):
		if not cls.logger:
			cls.logger = Logger()
		cls.logger.parser(LazyNLRI(afi,safi,addpath,data))

		key = '%s/%s' % (AFI(afi),SAFI(safi))
		if key in cls.registered_nlri:
			return cls.registered_nlri[key].unpack_nlri(afi,safi,data,action,addpath)
		raise Notify(3,0,'trying to decode unknown family %s/%s' % (AFI(afi),SAFI(safi)))<|MERGE_RESOLUTION|>--- conflicted
+++ resolved
@@ -25,13 +25,6 @@
 	registered_families = [(AFI(AFI.ipv4), SAFI(SAFI.multicast))]
 	logger = None
 
-<<<<<<< HEAD
-	def __eq__ (self,other):
-		return self.index() == other.index()
-
-	def __ne__ (self,other):
-		return not self.__eq__(other)
-=======
 	def __init__ (self, afi, safi, action=OUT.UNSET):
 		Family.__init__(self,afi,safi)
 		self.action = action
@@ -41,7 +34,6 @@
 
 	def _index (self):
 		return '%s%s' % (self.afi,self.safi)
->>>>>>> d23d8d48
 
 	def index (self):
 		return self._index() + str(self.pack())
