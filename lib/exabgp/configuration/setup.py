# encoding: utf-8
"""
setup.py

Created by Thomas Mangin on 2014-12-23.
Copyright (c) 2014-2015 Exa Networks. All rights reserved.
"""

from exabgp.configuration.environment import environment

_SPACE = {
	'space':  ' '*33
}

HELP_STDOUT = """\
where logging should log
%(space)s syslog (or no setting) sends the data to the local syslog syslog
%(space)s host:<location> sends the data to a remote syslog server
%(space)s stdout sends the data to stdout
%(space)s stderr sends the data to stderr
%(space)s <filename> send the data to a file""" % _SPACE


environment.application = 'exabgp'
environment.configuration = {
	'profile':  {
		'enable':  {
			'read':  environment.boolean,
			'write': environment.lower,
			'value': 'false',
			'help':  'toggle profiling of the code',
		},
		'file':  {
			'read':  environment.unquote,
			'write': environment.quote,
			'value': '',
			'help':  'profiling result file, none means stdout, no overwriting',
		},
	},
	'pdb':  {
		'enable':  {
			'read':  environment.boolean,
			'write': environment.lower,
			'value': 'false',
			'help':  'on program fault, start pdb the python interactive debugger',
		}
	},
	'daemon':  {
		'pid':  {
			'read':  environment.unquote,
			'write': environment.quote,
			'value': '',
			'help':  'where to save the pid if we manage it',
		},
		'user':  {
			'read':  environment.user,
			'write': environment.quote,
			'value': 'nobody',
			'help':  'user to run as',
		},
		'daemonize':  {
			'read':  environment.boolean,
			'write': environment.lower,
			'value': 'false',
			'help':  'should we run in the background',
		},
		'drop':  {
			'read':  environment.boolean,
			'write': environment.lower,
			'value': 'true',
			'help':  'drop privileges before forking processes',
		},
<<<<<<< HEAD
=======
		'umask':  {
			'read':  environment.umask_read,
			'write': environment.umask_write,
			'value': '0137',
			'help':  'run daemon with this umask, governs perms of logfiles etc.',
		},
>>>>>>> d23d8d48
	},
	'log':  {
		'enable':  {
			'read':  environment.boolean,
			'write': environment.lower,
			'value': 'true',
			'help':  'enable logging',
		},
		'level':  {
			'read':  environment.syslog_value,
			'write': environment.syslog_name,
			'value': 'INFO',
			'help':  'log message with at least the priority SYSLOG.<level>',
		},
		'destination':  {
			'read':  environment.unquote,
			'write': environment.quote,
			'value': 'stdout',
			'help':  HELP_STDOUT,
		},
		'all':  {
			'read':  environment.boolean,
			'write': environment.lower,
			'value': 'false',
			'help':  'report debug information for everything',
		},
		'configuration':  {
			'read':  environment.boolean,
			'write': environment.lower,
			'value': 'true',
			'help':  'report command parsing',
		},
		'reactor':  {
			'read':  environment.boolean,
			'write': environment.lower,
			'value': 'true',
			'help':  'report signal received, command reload',
		},
		'daemon':  {
			'read':  environment.boolean,
			'write': environment.lower,
			'value': 'true',
			'help':  'report pid change, forking, ...',
		},
		'processes':  {
			'read':  environment.boolean,
			'write': environment.lower,
			'value': 'true',
			'help':  'report handling of forked processes',
		},
		'network':  {
			'read':  environment.boolean,
			'write': environment.lower,
			'value': 'true',
			'help':  'report networking information (TCP/IP, network state,...)',
		},
		'packets':  {
			'read':  environment.boolean,
			'write': environment.lower,
			'value': 'false',
			'help':  'report BGP packets sent and received',
		},
		'rib':  {
			'read':  environment.boolean,
			'write': environment.lower,
			'value': 'false',
			'help':  'report change in locally configured routes',
		},
		'message':  {
			'read':  environment.boolean,
			'write': environment.lower,
			'value': 'false',
			'help':  'report changes in route announcement on config reload',
		},
		'timers':  {
			'read':  environment.boolean,
			'write': environment.lower,
			'value': 'false',
			'help':  'report keepalives timers',
		},
		'routes':  {
			'read':  environment.boolean,
			'write': environment.lower,
			'value': 'false',
			'help':  'report received routes',
		},
		'parser':  {
			'read':  environment.boolean,
			'write': environment.lower,
			'value': 'false',
			'help':  'report BGP message parsing details',
		},
		'short':  {
			'read':  environment.boolean,
			'write': environment.lower,
			'value': 'false',
			'help':  'use short log format (not prepended with time,level,pid and source)',
		},
	},
	'tcp':  {
		'once': {
			'read':  environment.boolean,
			'write': environment.lower,
			'value': 'false',
			'help':  'only one tcp connection attempt per peer (for debuging scripts)',
		},
		'delay': {
			'read':  environment.integer,
			'write': environment.nop,
			'value': '0',
			'help':  'start to announce route when the minutes in the hours is a modulo of this number',
		},
		'bind': {
			'read':  environment.optional_ip,
			'write': environment.quote,
			'value': '',
			'help':  'IP to bind on when listening (no ip to disable)',
		},
		'port': {
			'read':  environment.integer,
			'write': environment.nop,
			'value': '179',
			'help':  'port to bind on when listening',
		},
		'acl': {
			'read':  environment.boolean,
			'write': environment.lower,
			'value': '',
			'help':  '(experimental) unimplemented',
		},
	},
	'bgp':  {
		'openwait': {
			'read':  environment.integer,
			'write': environment.nop,
			'value': '60',
			'help':  'how many second we wait for an open once the TCP session is established',
		},
	},
	'cache':  {
		'attributes':  {
			'read':  environment.boolean,
			'write': environment.lower,
			'value': 'true',
			'help':  'cache all attributes (configuration and wire) for faster parsing',
		},
		'nexthops':  {
			'read':  environment.boolean,
			'write': environment.lower,
			'value': 'true',
			'help':  'cache routes next-hops (deprecated: next-hops are always cached)',
		},
	},
	'api':  {
		'chunk': {
			'read': environment.integer,
			'write': environment.nop,
			'value': '1',
			'help': 'maximum lines to print before yielding in show routes api',
		},
		'encoder':  {
			'read':  environment.api,
			'write': environment.lower,
			'value': 'json',
			'help':  '(experimental) default encoder to use with with external API (text or json)',
		},
		'compact':  {
			'read':  environment.boolean,
			'write': environment.lower,
			'value': 'false',
			'help':  'shorter JSON encoding for IPv4/IPv6 Unicast NLRI',
		},
		'respawn':  {
			'read':  environment.boolean,
			'write': environment.lower,
			'value': 'false',
			'help':  'should we respawn a helper process if it dies',
		},
		'file':  {
			'read':  environment.unquote,
			'write': environment.quote,
			'value': '',
			'help':  'where should we create a socket for remote control',
		},
	},
	'reactor':  {
		'speed':  {
			'read':  environment.real,
			'write': environment.nop,
			'value': '1.0',
			'help':  'reactor loop time\n%(space)s use only if you understand the code.' % _SPACE,
		},
	},
	# Here for internal use
	'debug':  {
		'pdb':  {
			'read':  environment.boolean,
			'write': environment.lower,
			'value': 'false',
			'help':  'enable python debugger on errors',
		},
		'memory':  {
			'read':  environment.boolean,
			'write': environment.lower,
			'value': 'false',
			'help':  'command line option --memory',
		},
		'configuration':  {
			'read':  environment.boolean,
			'write': environment.lower,
			'value': 'false',
			'help':  'undocumented option: raise when parsing configuration errors',
		},
		'selfcheck':  {
			'read':  environment.boolean,
			'write': environment.lower,
			'value': 'false',
			'help':  'does a self check on the configuration file',
		},
		'route':  {
			'read':  environment.unquote,
			'write': environment.quote,
			'value': '',
			'help':  'decode the route using the configuration',
		},
		'defensive':  {
			'read':  environment.boolean,
			'write': environment.lower,
			'value': 'false',
			'help':  'generate random fault in the code in purpose',
		},
		'rotate': {
			'read':  environment.boolean,
			'write': environment.lower,
			'value': 'false',
			'help':  'rotate configurations file on reload (signal)',
		},
	},
}<|MERGE_RESOLUTION|>--- conflicted
+++ resolved
@@ -70,15 +70,12 @@
 			'value': 'true',
 			'help':  'drop privileges before forking processes',
 		},
-<<<<<<< HEAD
-=======
 		'umask':  {
 			'read':  environment.umask_read,
 			'write': environment.umask_write,
 			'value': '0137',
 			'help':  'run daemon with this umask, governs perms of logfiles etc.',
 		},
->>>>>>> d23d8d48
 	},
 	'log':  {
 		'enable':  {
