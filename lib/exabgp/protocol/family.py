--- conflicted
+++ resolved
@@ -58,7 +58,6 @@
 		if name == "ipv6": return AFI.ipv6
 		return None
 
-<<<<<<< HEAD
 	@staticmethod
 	def implemented_safi (afi):
 		if afi == 'ipv4':
@@ -68,11 +67,11 @@
 		if afi == 'l2vpn':
 			return ['vpls']
 		return []
-=======
+
 	@classmethod
 	def fromString (cls,string):
 		return cls.names.get(string,cls.undefined)
->>>>>>> 967a2c72
+
 
 # =================================================================== SAFI
 
