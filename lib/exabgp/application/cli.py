--- conflicted
+++ resolved
@@ -226,13 +226,6 @@
 	do_q = do_quit
 
 
-<<<<<<< HEAD
-def main ():
-	if len(sys.argv) > 1:
-		ExaBGP().onecmd(' '.join(sys.argv[1:]))
-	else:
-		print "ExaBGP %s CLI" % version
-=======
 class Connection (object):
 	def __init__ (self,name):
 		self.read = open(name,'r+')
@@ -265,7 +258,6 @@
 		ExaBGP().onecmd(' '.join(sys.argv[1:]))
 	else:
 		print("ExaBGP %s CLI" % version)
->>>>>>> d23d8d48
 		ExaBGP('').cmdloop()
 
 
