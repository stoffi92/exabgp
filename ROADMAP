this is an informal roadmap - no promise, just here to remind me what I want to do without going to github

Important
* write the documentation, and do not rely on the example and the site wiki (argh ...)
* look ai all the XXX: and XXX: FIXME: in the code

ROADMAP

In no particular order:
<<<<<<< HEAD
- Prefix and MPLS do share MUCH common code and need to be refactored
=======
- in our ID classes, we do not store the constant as instance of ID itself, perhaps we should
>>>>>>> a5f052e8
- Do not try to respawn helper when we are shutting down because it is down :-)
- Neighbor.message should be per AFI/SAFI to not have to have a special case for Operational ASM
- Reactor parse_command need function to add to the command list and consume from it cleanly
- APIOptions should barf if invalid names are used as keys
- Counter for what was seen, API to consult it
- Have named attributes in the configuration for reference
- We create LOTS of try:except block in schedule() can we fix it and make the code faster
- Clean the way we use str(), extensive(), string()
- At the end of the configuration parsing clear the Community cache
- provide an helper program able to read MRT dumps and announce them too.
- provide easy integration with http://www.spamhaus.org/bgpf/ and http://www.spamhaus.org/drop/
- let the forked process indicate when it has finished and do not kill it before then
- split the neighborg api message sent from the forked process
- if we define the same route twice in the configuration we will/may send them both ..
- Attributes / MultiAttributes API ?
- warn if an as-path has the router ASN on an ibgp connection
- some of the match condition of flows currently take list or numeric tests, they should always take both, refactor
- reading stderr from forked process and displaying via the self.logger class
- NotificationID
- on unhandled exception, stop all the workers
- look at tox http://tox.testrun.org/latest/
- have a intermediary compiled configuration format with no parsing of route but raw data ?
- need to check if we can prevent the duplication of the peer routes (which are already defined in the neighbor)
- peer.reload should it be called peer.route_update (just have a guard to prevent route update when reloading the configuration)
- do we need to have a guard to prevent route update when reloading the configuration
- cache generated nlri and attributes (with and without asn4)
- change all announcement like announce in Update to be function and not class method (and change name .:p)
- detect duplicate logging lines and just announce the number of repeat
- in neighbor store all the message in a dict and not rib, operation and route-refresh
- make sure all the attributes stored data is prepended with the attribute headers
- implement ASPATH unpack
- implement MP_*REACH unpack
- make sure all attributes have __cmp__ and __hash__ functions
- check peer_address as it is now a class - may need an __hash__ function ?
- check the .nexthop in VPLS .. why do have one parse there again ? Most likely right but better safe ...
- when we raise Exception, most of the time we want to raise Notify - update
- make sure we RuntimeError if we are double register()ing a class
- the TLV code in AIGP should be updated and used for Capabilities
- use an enum/list for the state machine and increment it.
- have a default med for the neighbor and have this default pass to routes when being announced
- use our corouting helper function to make the network code easier to read
- add explicit validation function for every type to call within unpack() and when creating the data, using decorator to check what goes out ?
- look at using one thread per peer (as with PYPY STM we may hope for better perf ?)
- improve networking code to be easier to follow, and using outside reactor
<|MERGE_RESOLUTION|>--- conflicted
+++ resolved
@@ -7,11 +7,8 @@
 ROADMAP
 
 In no particular order:
-<<<<<<< HEAD
 - Prefix and MPLS do share MUCH common code and need to be refactored
-=======
 - in our ID classes, we do not store the constant as instance of ID itself, perhaps we should
->>>>>>> a5f052e8
 - Do not try to respawn helper when we are shutting down because it is down :-)
 - Neighbor.message should be per AFI/SAFI to not have to have a special case for Operational ASM
 - Reactor parse_command need function to add to the command list and consume from it cleanly
